<template>
  <div class="container">
    <b-card no-body class="mb-3">
      <b-breadcrumb :items="breadcrumbs" class="py-0 my-2"></b-breadcrumb>
    </b-card>
    <div class="col-xs-12" v-if="error">
      <api-error :error="error" resetter="SET_ERROR"></api-error>
    </div>
    <div class="card">
      <div class="card-body">
          <h5 class="card-title">Add a Well Driller or Well Pump Installer</h5>
          <b-form @submit.prevent="onFormSubmit()" @reset.prevent="onFormReset()">
            <b-row>
              <b-col cols="12" md="5">
                <b-form-group
                  id="surnameInputGroup"
                  label="Surname:"
                  label-for="surnameInput">
                  <b-form-input
                    id="surnameInput"
                    type="text"
                    v-model="drillerForm.person.surname"
                    required
                    placeholder="Enter surname"/>
                </b-form-group>
              </b-col>
              <b-col cols="12" md="5" offset-md="1">
                <b-form-group
                  id="firstnameInputGroup"
                  label="First name:"
                  label-for="firstnameInput">
                  <b-form-input
                    id="firstnameInput"
                    type="text"
                    v-model="drillerForm.person.first_name"
                    required
                    placeholder="Enter first name"/>
                </b-form-group>
              </b-col>
            </b-row>
            <b-row class="mt-3">
              <b-col cols="12" md="5">
                <b-form-group
                  id="contactTelInputGroup"
                  label="Telephone number:"
                  label-for="contactTelInput">
                  <b-form-input
                    id="contactTelInput"
                    type="text"
                    v-model="drillerForm.contact_info.contact_tel"
                    placeholder="Enter telephone number"/>
                </b-form-group>
              </b-col>
              <b-col cols="12" md="5" offset-md="1">
                <b-form-group
                  id="contactEmailInputGroup"
                  label="Email:"
                  label-for="contactEmailInput">
                  <b-form-input
                    id="contactEmailInput"
                    type="text"
                    v-model="drillerForm.contact_info.contact_email"
                    placeholder="Enter email address"/>
                </b-form-group>
              </b-col>
            </b-row>
            <b-row class="mt-3">
<<<<<<< HEAD
              <b-col md="5">
                <b-form-group
                  id="companyInputGroup"
                  label="Company:"
                  label-for="companyInput">
                  <v-select
                    v-model="drillerForm.person.organization"
                    :options="companies"
                    placeholder="Begin typing a company name"
                    label="name"
                    />
                </b-form-group>
                <b-button
                  type="button"
                  v-b-modal.orgModal
                  variant="light"
                  size="sm"
                  class="mb-3">
                  <i class="fa fa-plus-square-o"></i> Add a company</b-button>
                  <organization-add @newOrgAdded="newOrgHandler"></organization-add>
                <b-button
                  type="button"
                  v-b-modal.qualificationModal
                  variant="light"
                  size="sm"
                  class="mb-3">Add new classification</b-button>
                  <qualification-add></qualification-add>
              </b-col>
            </b-row>
            <b-row class="mt-3">
=======
>>>>>>> f5931b9e
              <b-col>
                <b-form-group label="Register as: " label-for="registrationTypeInput">
                  <b-form-checkbox-group id="registrationTypeInput" name="registrationType" v-model="drillerForm.regType">
                    <b-form-checkbox value="DRILL">Well Driller</b-form-checkbox>
                    <b-form-checkbox value="PUMP">Well Pump Installer</b-form-checkbox>
                  </b-form-checkbox-group>
                </b-form-group>
              </b-col>
            </b-row>
            <b-card class="mb-3" v-if="drillerForm.regType.some(x => x === 'DRILL' || x === 'PUMP')">
              <b-row>
                <b-col>
                  <b-button
                    type="button"
                    v-b-modal.orgModal
                    variant="light"
                    size="sm"
                    class="mb-3">
                    <i class="fa fa-plus-square-o"></i> Add a company</b-button>

                  <organization-add @newOrgAdded="newOrgHandler"></organization-add>
                </b-col>
              </b-row>
              <b-row>
                <b-col>
                  <b-alert :show="newOrgSuccess"
                        dismissible
                        variant="success"
                        @dismissed="newOrgSuccess=false">
                  Company added.
                  </b-alert>
                </b-col>
              </b-row>
              <b-row v-if="drillerForm.regType.some(x => x === 'DRILL')">
                <b-col cols="12" md="5">
                  <b-form-group
                    id="drillerRegNoInputGroup"
                    label="Well Driller Registration Number:"
                    label-for="drillerRegNoInput">
                    <b-form-input
                      id="drillerRegNoInput"
                      type="text"
                      v-model="drillerForm.registrations.drill.registration_no"
                      placeholder="Enter registration number"/>
                  </b-form-group>
                </b-col>
                <b-col md="5" offset-md="1">
                  <b-form-group
                    id="companyInputGroup"
                    label="Well drilling company:"
                    label-for="companyInput">
                    <v-select
                      v-model="drillerForm.organizations.drill"
                      :options="companies"
                      placeholder="Begin typing a company name"
                      label="name"
                      />
                  </b-form-group>
                </b-col>
              </b-row>
              <b-row v-if="drillerForm.regType.some(x => x === 'PUMP')">
                <b-col cols="12" md="5">
                  <b-form-group
                    id="pumpRegNoInputGroup"
                    label="Well Pump Installer Registration Number:"
                    label-for="pumpRegNoInput">
                    <b-form-input
                      id="pumpRegNoInput"
                      type="text"
                      v-model="drillerForm.registrations.pump.registration_no"
                      placeholder="Enter registration number"/>
                  </b-form-group>
                </b-col>
                <b-col md="5" offset-md="1">
                  <b-form-group
                    id="companyInputGroup"
                    label="Well pump installation company:"
                    label-for="companyInput">
                    <v-select
                      v-model="drillerForm.organizations.pump"
                      :options="companies"
                      placeholder="Begin typing a company name"
                      label="name"
                      />
                  </b-form-group>
                </b-col>
              </b-row>
            </b-card>
            <b-row class="mt-3">
              <b-col>
                <b-button type="submit" class="mr-2" variant="primary">Submit</b-button>
                <b-button type="reset" variant="light">Reset</b-button>
              </b-col>
            </b-row>
            <b-row class="mt-3">
              <b-col>
                <b-alert :show="submitSuccess"
                        dismissible
                        variant="success"
                        @dismissed="submitSuccess=false">
                  Successfully created a new person!
                </b-alert>
                <b-alert :show="!!submitError"
                        dismissible
                        variant="warning"
                        @dismissed="submitError=false">
                  Error creating a new person.
                  <div v-for="(value, key, index) in submitError.data" :key="`submit error ${index}`">
                    <span class="text-capitalize">{{ key }}</span>:
                    <span
                      v-for="(msg, msgIndex) in value"
                      :key="`submit error msg ${index} ${msgIndex}`">{{ msg }} </span>
                  </div>
                </b-alert>
              </b-col>
            </b-row>
          </b-form>
      </div>
    </div>
  </div>
</template>

<script>
import APIErrorMessage from '@/common/components/APIErrorMessage'
import { mapGetters } from 'vuex'
import ApiService from '@/common/services/ApiService.js'
import OrganizationAdd from '@/registry/components/people/OrganizationAdd.vue'
import QualificationAdd from '@/registry/components/people/QualificationAdd.vue'

export default {
  name: 'PersonDetailEdit',
  components: {
    'api-error': APIErrorMessage,
    'organization-add': OrganizationAdd,
    'qualification-add': QualificationAdd
  },
  data () {
    return {
      breadcrumbs: [
        {
          text: 'Registry',
          to: { name: 'SearchHome' }
        },
        {
          text: 'Add a Person',
          active: true
        }
      ],
      drillerForm: {
        person: {
          surname: '',
          first_name: ''
        },
        regType: [],
        contact_info: {
          contact_tel: '',
          contact_email: ''
        },
        registrations: {
          drill: {
            registries_activity: 'DRILL',
            status: 'ACTIVE',
            registration_no: '',
            organization: ''
          },
          pump: {
            registries_activity: 'PUMP',
            status: 'ACTIVE',
            registration_no: '',
            organization: ''
          }
        },
        organizations: {
          drill: null,
          pump: null
        }
      },
      companies: [
        { org_guid: '', name: '' }
      ],
      submitSuccess: false,
      submitError: false,
      newOrgSuccess: false
    }
  },
  computed: {
    ...mapGetters([
      'loading',
      'error'
    ])
  },
  methods: {
    onFormSubmit () {
      /**
       * Submitting a new person record also creates corresponding registration records
       * for that each activity (driller or pump installer).
       *
       * This method collects data from the template's form fields and bundles it for the GWELLS API.
       * Data for an activity (driller etc.) is only included if the corresponding registration checkbox
       * is checked (checking a box adds the activity to this.regType).
       */
      const registrations = []
      const contactInfo = []
      const personData = Object.assign({}, this.drillerForm.person)
      this.submitSuccess = false
      this.submitError = false

      // strip empty strings
      Object.keys(personData).forEach((key) => {
        if (personData[key] === '' || personData[key] === null) {
          delete personData[key]
        }
      })

      // Set organizations for each activity to the GUID of the organization selected in the form
      if (this.drillerForm.organizations.drill) {
        this.drillerForm.registrations['drill'].organization = this.drillerForm.organizations.drill.org_guid
      }
      if (this.drillerForm.organizations.pump) {
        this.drillerForm.registrations['pump'].organization = this.drillerForm.organizations.pump.org_guid
      }

      // add registration data for activities checked off on form
      this.drillerForm.regType.forEach((item) => {
        registrations.push(this.drillerForm.registrations[item.toLowerCase()])
      })

      // add submitted contact info onto collection of person's contact details
      contactInfo.push(this.drillerForm.contact_info)

      personData['registrations'] = registrations
      personData['contact_info'] = contactInfo

      ApiService.post('drillers', personData).then((response) => {
        this.onFormReset()
        this.$router.push({ name: 'PersonDetail', params: { person_guid: response.data.person_guid } })
      }).catch((error) => {
        this.submitError = error.response
      })
    },
    onFormReset () {
      this.drillerForm = Object.assign({}, {
        person: {
          surname: '',
          first_name: ''
        },
        organizations: {
          drill: null,
          pump: null
        },
        regType: [],
        contact_info: {
          contact_tel: '',
          contact_email: ''
        },
        registrations: {
          drill: {
            registries_activity: 'DRILL',
            status: 'ACTIVE',
            registration_no: '',
            organization: null
          },
          pump: {
            registries_activity: 'PUMP',
            status: 'ACTIVE',
            registration_no: '',
            organization: null
          }
        }
      })
    },
    newOrgHandler (orgGuid) {
      ApiService.query('organizations/names/').then((response) => {
        this.companies = response.data

        // Find the new company with the "emitted" organization record UUID
        // this.drillerForm.person.organization = this.companies.find((company) => company.org_guid === orgGuid)

        this.newOrgSuccess = true
      }).catch(() => {
        this.orgListError = 'Unable to retrieve organization list.'
      })
    }
  },
  created () {
    ApiService.query('organizations/names/').then((response) => {
      this.companies = response.data
    }).catch(() => {
      this.orgListError = 'Unable to retrieve organization list.'
    })
  }
}
</script>

<style>
</style><|MERGE_RESOLUTION|>--- conflicted
+++ resolved
@@ -65,39 +65,6 @@
               </b-col>
             </b-row>
             <b-row class="mt-3">
-<<<<<<< HEAD
-              <b-col md="5">
-                <b-form-group
-                  id="companyInputGroup"
-                  label="Company:"
-                  label-for="companyInput">
-                  <v-select
-                    v-model="drillerForm.person.organization"
-                    :options="companies"
-                    placeholder="Begin typing a company name"
-                    label="name"
-                    />
-                </b-form-group>
-                <b-button
-                  type="button"
-                  v-b-modal.orgModal
-                  variant="light"
-                  size="sm"
-                  class="mb-3">
-                  <i class="fa fa-plus-square-o"></i> Add a company</b-button>
-                  <organization-add @newOrgAdded="newOrgHandler"></organization-add>
-                <b-button
-                  type="button"
-                  v-b-modal.qualificationModal
-                  variant="light"
-                  size="sm"
-                  class="mb-3">Add new classification</b-button>
-                  <qualification-add></qualification-add>
-              </b-col>
-            </b-row>
-            <b-row class="mt-3">
-=======
->>>>>>> f5931b9e
               <b-col>
                 <b-form-group label="Register as: " label-for="registrationTypeInput">
                   <b-form-checkbox-group id="registrationTypeInput" name="registrationType" v-model="drillerForm.regType">
@@ -119,6 +86,15 @@
                     <i class="fa fa-plus-square-o"></i> Add a company</b-button>
 
                   <organization-add @newOrgAdded="newOrgHandler"></organization-add>
+                </b-col>
+                <b-col>
+                  <b-button
+                  type="button"
+                  v-b-modal.qualificationModal
+                  variant="light"
+                  size="sm"
+                  class="mb-3">Add new classification</b-button>
+                  <qualification-add></qualification-add>
                 </b-col>
               </b-row>
               <b-row>
