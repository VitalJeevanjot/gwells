--- conflicted
+++ resolved
@@ -19,179 +19,6 @@
       <div
         class="row border-bottom mb-3 pb-2"
       >
-<<<<<<< HEAD
-        <div
-          class="col"
-        >
-          <h1
-            class="pt-2"
-          >
-            Aquifer Summary
-          </h1>
-        </div>
-         
-        <div
-          class="col-auto"
-        >
-          <!---->
-           
-          <a
-            class="ml-2 print fa fa-print fa-lg d-print-none"
-            href="#"
-            title="Print"
-          />
-        </div>
-      </div>
-       
-      <dl
-        class="row"
-      >
-        <dt
-          class="col-sm-2"
-        >
-          Aquifer number
-        </dt>
-         
-        <dd
-          class="col-sm-4"
-        >
-          4
-        </dd>
-         
-        <dt
-          class="col-sm-2"
-        >
-          Year of mapping
-        </dt>
-         
-        <dd
-          class="col-sm-4"
-        >
-          1993
-        </dd>
-         
-        <dt
-          class="col-sm-2"
-        >
-          Aquifer name
-        </dt>
-         
-        <dd
-          class="col-sm-4"
-        >
-          Aggasiz
-        </dd>
-         
-        <dt
-          class="col-sm-2"
-        >
-          Litho stratigraphic unit
-        </dt>
-         
-        <dd
-          class="col-sm-4"
-        >
-          Fraser River Sediments
-        </dd>
-         
-        <dt
-          class="col-sm-2"
-        >
-          Descriptive location
-        </dt>
-         
-        <dd
-          class="col-sm-4"
-        >
-          Aggasiz/Sea Bird Island
-        </dd>
-         
-        <dt
-          class="col-sm-2"
-        >
-          Vulnerability
-        </dt>
-         
-        <dd
-          class="col-sm-4"
-        >
-          High
-        </dd>
-         
-        <dt
-          class="col-sm-2"
-        >
-          Material type
-        </dt>
-         
-        <dd
-          class="col-sm-4"
-        >
-          Sand and Gravel
-        </dd>
-         
-        <dt
-          class="col-sm-2"
-        >
-          Subtype
-        </dt>
-         
-        <dd
-          class="col-sm-4"
-        >
-          Unconfined sand and gravel - large river system
-        </dd>
-         
-        <dt
-          class="col-sm-2"
-        >
-          Quality concerns
-        </dt>
-         
-        <dd
-          class="col-sm-4"
-        >
-          
-        </dd>
-         
-        <dt
-          class="col-sm-2"
-        >
-          Productivity
-        </dt>
-         
-        <dd
-          class="col-sm-4"
-        >
-          High
-        </dd>
-         
-        <dt
-          class="col-sm-2"
-        >
-          Size (km²)
-        </dt>
-         
-        <dd
-          class="col-sm-4"
-        >
-          63.3
-        </dd>
-         
-        <dt
-          class="col-sm-2"
-        >
-          Demand
-        </dt>
-         
-        <dd
-          class="col-sm-4"
-        >
-          
-        </dd>
-      </dl>
-    </div>
-=======
         <h5>
           Aquifer 4 Summary - Edit
         </h5>
@@ -1531,7 +1358,6 @@
     </h5>
      
     <aquifer-documents-stub />
->>>>>>> 1495dc64
   </div>
 </div>
 `;