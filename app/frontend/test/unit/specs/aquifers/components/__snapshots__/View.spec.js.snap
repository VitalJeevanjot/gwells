--- conflicted
+++ resolved
@@ -26,13 +26,6 @@
         class="row border-bottom mb-3 pb-2"
       >
         <div
-<<<<<<< HEAD
-          class="col"
-        >
-          <h4>
-            Aquifer 4 Summary - Edit
-          </h4>
-=======
           class="col-md-6"
         >
           <div
@@ -559,7 +552,6 @@
               </div>
             </div>
           </div>
->>>>>>> 217fb508
         </div>
       </div>
        
@@ -583,8 +575,6 @@
        
       <!---->
     </div>
-<<<<<<< HEAD
-=======
      
     <!---->
      
@@ -600,7 +590,6 @@
     />
      
     <!---->
->>>>>>> 217fb508
   </div>
 </div>
 `;
@@ -631,13 +620,6 @@
         class="row border-bottom mb-3 pb-2"
       >
         <div
-<<<<<<< HEAD
-          class="col"
-        >
-          <h4>
-            Aquifer 4 Summary - Edit
-          </h4>
-=======
           class="col-md-6"
         >
           <div
@@ -1164,7 +1146,6 @@
               </div>
             </div>
           </div>
->>>>>>> 217fb508
         </div>
       </div>
        
@@ -1188,8 +1169,6 @@
        
       <!---->
     </div>
-<<<<<<< HEAD
-=======
      
     <!---->
      
@@ -1205,7 +1184,6 @@
     />
      
     <!---->
->>>>>>> 217fb508
   </div>
 </div>
 `;