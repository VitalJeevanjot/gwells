--- conflicted
+++ resolved
@@ -120,15 +120,15 @@
     describe('On save', () => {
       it('resets showSaveSuccess to false', () => {
         const wrapper = component({
-          data() {
+          data () {
             return {
               record: aquiferFixture,
               showSaveSuccess: true
             }
           },
           methods: {
-            fetch() { },
-            fetchFiles() {
+            fetch () { },
+            fetchFiles () {
               return {
                 public: [],
                 private: []
@@ -154,8 +154,8 @@
             }
           },
           methods: {
-            fetch() { },
-            fetchFiles() {
+            fetch () { },
+            fetchFiles () {
               return {
                 public: [],
                 private: []
@@ -175,8 +175,8 @@
       it('sends a patch with the contents of record on save', () => {
         const wrapper = component({
           methods: {
-            fetch() { },
-            fetchFiles() {
+            fetch () { },
+            fetchFiles () {
               return {
                 public: [],
                 private: []
@@ -196,8 +196,6 @@
       })
     })
   })
-<<<<<<< HEAD
-=======
 
   it('displays field errors messages', () => {
     let errorMessage = 'error message'
@@ -223,14 +221,14 @@
         }
       },
       methods: {
-          fetch () {},
-          fetchFiles () {
-            return {
-              public: [],
-              private: []
-            }
-          }
-        },
+        fetch () {},
+        fetchFiles () {
+          return {
+            public: [],
+            private: []
+          }
+        }
+      },
       propsData: { edit: true }
     })
 
@@ -248,5 +246,4 @@
     expect(wrapper.find('#aquifer-known-water-use + [role="alert"]').text()).toBe(errorMessage)
     expect(wrapper.find('#aquifer-notes + [role="alert"]').text()).toBe(errorMessage)
   })
->>>>>>> 217fb508
 })