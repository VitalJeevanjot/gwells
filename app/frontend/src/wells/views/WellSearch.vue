--- conflicted
+++ resolved
@@ -247,9 +247,9 @@
     </b-row>
     <b-row class="my-5">
       <b-col>
-<<<<<<< HEAD
         <b-table
           :items="wellSearch"
+          :isBusy="!!pendingSearch"
           :fields="wellSearchColumns"
         >
         </b-table>
@@ -258,11 +258,7 @@
             <div class="my-3" v-if="numberOfRecords > 0">Showing {{ currentRecordsCountStart }} to {{ currentRecordsCountEnd }} of {{ numberOfRecords }} {{ numberOfRecords === 1 ? 'record' : 'records'}}.</div>
           </b-col>
         </b-row>
-        <b-pagination class="mt-3" :disabled="isBusy" size="md" :total-rows="numberOfRecords" v-model="currentPage" :per-page="perPage" @input="wellSearch()">
-=======
-        <div ref="tabulator" class="wellTable" :aria-busy="!!pendingSearch"></div>
-        <b-pagination class="mt-3" size="md" :total-rows="numberOfRecords" v-model="currentPage" :per-page="perPage" @input="wellSearch()" :disabled="!!pendingSearch">
->>>>>>> dee10207
+        <b-pagination class="mt-3" :disabled="!!pendingSearch" size="md" :total-rows="numberOfRecords" v-model="currentPage" :per-page="perPage" @input="wellSearch()">
         </b-pagination>
       </b-col>
     </b-row>
@@ -438,7 +434,6 @@
         yieldEstimationMethod: this.codes.yield_estimation_methods || []
       }
     },
-<<<<<<< HEAD
     // currentRecordsCountStart is the starting record number in the table of wells
     // (e.g. the 1 in 'showing 1 to 10 of 25 records')
     currentRecordsCountStart () {
@@ -448,10 +443,9 @@
     // (e.g. the 10 in 'showing 1 to 10 of 25 records')
     currentRecordsCountEnd () {
       return (this.currentPage - 1) * this.perPage + this.tableData.length
-=======
+    },
     zoomToResults () {
       return this.lastSearchTrigger !== 'map'
->>>>>>> dee10207
     }
   },
   methods: {
@@ -720,27 +714,6 @@
       }, 0)
       this.wellSearch()
     }
-<<<<<<< HEAD
-=======
-  },
-  mounted () {
-    this.tabulator = new Tabulator(this.$refs.tabulator, {
-      data: this.tableData,
-      height: '36rem',
-      columns: [
-        { title: 'Well Tag', field: 'well_tag_number', formatter: 'link', formatterParams: (cell) => ({ url: `/gwells/well/${cell.getValue()}` }) },
-        { title: 'ID Plate', field: 'identification_plate_number' },
-        { title: 'Owner Name', field: 'owner_full_name' },
-        { title: 'Street Address', field: 'street_address' },
-        { title: 'Legal Lot', field: 'legal_lot' },
-        { title: 'Legal Plan', field: 'legal_plan' },
-        { title: 'Legal District Lot', field: 'legal_district_lot' },
-        { title: 'Land District', field: 'land_district' },
-        { title: 'Legal PID', field: 'legal_pid' },
-        { title: 'Diameter', field: 'diameter' },
-        { title: 'Finished Well Depth', field: 'finished_well_depth' }
-      ]
-    })
   },
   beforeMount () {
     this.scrolled = window.scrollY > 100
@@ -748,7 +721,6 @@
   },
   beforeDestroy () {
     window.removeEventListener('scroll', this.handleScroll)
->>>>>>> dee10207
   }
 }
 </script>
