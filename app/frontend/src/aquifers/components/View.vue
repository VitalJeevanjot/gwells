/*
    Licensed under the Apache License, Version 2.0 (the "License");
    you may not use this file except in compliance with the License.
    You may obtain a copy of the License at

        http://www.apache.org/licenses/LICENSE-2.0

    Unless required by applicable law or agreed to in writing, software
    distributed under the License is distributed on an "AS IS" BASIS,
    WITHOUT WARRANTIES OR CONDITIONS OF ANY KIND, either express or implied.
    See the License for the specific language governing permissions and
    limitations under the License.
*/

<template>
  <b-card class="container container-wide p-0 card-container pb-5" :class="{ 'p-4': editMode }">
    <api-error v-if="error" :error="error"/>
    <b-alert show v-if="files_uploading">File Upload In Progress...</b-alert>
    <b-alert show v-if="!files_uploading && file_upload_error" variant="warning" >
      There was an error uploading the files
    </b-alert>
    <b-alert show v-if="!files_uploading && file_upload_success" variant="success" >
      Successfully uploaded all files
    </b-alert>
    <b-alert show v-if="shapefile_upload_success &! shapefile_uploading" variant="success" >
      Shapefile uploaded.
    </b-alert>
    <b-alert show v-if="!shapefile_upload_success &! shapefile_uploading && shapefile_upload_message" variant="warning" >
      There was an error uploading the shapefile: {{ shapefile_upload_message }}.
    </b-alert>
    <b-alert variant="success" :show="showSaveSuccess" id="aquifer-success-alert">
      Record successfully updated.
    </b-alert>
    <b-container fluid>
      <b-row v-if="loading" class="border-bottom mb-3 pb-2">
        <b-col><h5>Loading...</h5></b-col>
      </b-row>

      <b-row v-if="editMode && !loading" class="border-bottom mb-3 pb-2">
        <b-col><h4>Aquifer {{record.aquifer_id}} Summary - Edit</h4></b-col>
      </b-row>
      <aquifer-form
        v-on:load="loadForm"
        v-on:save="save"
        v-on:cancel="navigateToView"
        :fieldErrors="fieldErrors"
        :record="form"
        showId
        v-if="editMode"
        />
      <change-history v-if="userRoles.aquifers.edit && editMode" class="mt-5" :id="id" resource="aquifers" ref="aquiferHistory"/>

      <b-row v-if="viewMode">
        <b-col class="aquifer-detail" cols="12" md="12" lg="5">
          <b-row>
            <b-col class="pt-0 pl-4 pb-4 pr-4">
              <div class="d-flex justify-content-between align-items-center">
              <h4 class="color-grey main-title mt-4">Aquifer {{ id }} Summary</h4>
                <div>
                <b-button
                  variant="default"
                  v-if="userRoles.aquifers.edit"
                  v-on:click.prevent="navigateToEdit">
                  <span title="Edit" class="fa fa-edit"/> Edit
                </b-button>
                <a class="ml-2 print-button fa fa-print fa-lg d-print-none"
                  href="#"
                  title="Print"
                  v-on:click.prevent="print"
                />
                </div>
              </div>
              <hr class="m-0 mt-2"/>
            </b-col>
          </b-row>
          <b-row>
            <b-col cols="12" sm="12" class="pl-4 pr-4 aquifer-main-information-list">
              <b-row>
                <b-col cols="6" md="3" lg="6">Aquifer number</b-col>
                <b-col cols="6" md="3" lg="6" id="aquifer-view-number">{{record.aquifer_id}}</b-col>
                <b-col cols="6" md="3" lg="6">Year of mapping</b-col>
                <b-col cols="6" md="3" lg="6">{{record.mapping_year}}</b-col>
              </b-row>
              <b-row>
                <b-col cols="6" md="3" lg="6">Aquifer name</b-col>
                <b-col cols="6" md="3" lg="6" id="aquifer-view-name">{{record.aquifer_name}}</b-col>
                <b-col cols="6" md="3" lg="6">Litho stratigraphic unit</b-col>
                <b-col cols="6" md="3" lg="6">{{record.litho_stratographic_unit}}</b-col>
              </b-row>
              <b-row>
                <b-col cols="6" md="3" lg="6">Descriptive location</b-col>
                <b-col cols="6" md="3" lg="6">{{record.location_description}}</b-col>
                <b-col cols="6" md="3" lg="6">Vulnerability</b-col>
                <b-col cols="6" md="3" lg="6">{{record.vulnerability}}</b-col>
              </b-row>
              <b-row>
                <b-col cols="6" md="3" lg="6">Material type</b-col>
                <b-col cols="6" md="3" lg="6">{{record.material}}</b-col>
                <b-col cols="6" md="3" lg="6">Subtype</b-col>
                <b-col cols="6" md="3" lg="6">{{record.subtype}}</b-col>
              </b-row>
              <b-row>
                <b-col cols="6" md="3" lg="6">Quality concerns</b-col>
                <b-col cols="6" md="3" lg="6">{{record.quality_concern}}</b-col>
                <b-col cols="6" md="3" lg="6">Productivity</b-col>
                <b-col cols="6" md="3" lg="6">{{record.productivity}}</b-col>
              </b-row>
              <b-row>
                <b-col cols="6" md="3" lg="6">Size (km²)</b-col>
                <b-col cols="6" md="3" lg="6">{{record.area}}</b-col>
                <b-col cols="6" md="3" lg="6">Demand</b-col>
                <b-col cols="6" md="3" lg="6">{{record.demand}}</b-col>
              </b-row>
            </b-col>
          </b-row>
        </b-col>
        <b-col cols="12" md="12" lg="7" class="p-0">
          <single-aquifer-map v-bind:geom="record.geom" :key="mapKey"/>
        </b-col>
      </b-row>

      <b-row v-if="viewMode" class="mt-5 aquifer-details">
        <b-col cols="12" xl="4" lg="6">
          <h5 class="mt-3 border-bottom pb-4 main-title">Well Information</h5>
          <ul class="ml-0 mr-0 mt-4 mb-0 p-0 aquifer-information-list">
            <div class="aquifer-information-list-divider"></div>
            <li>
              <dt>Number of wells associated to the aquifer</dt>
              <dd>
                <router-link :to="{ name: 'wells-home', query: {'match_any':false, 'aquifer': this.record.aquifer_id, 'search':'', 'well':''}}">
                  {{ licence_details.num_wells }}
                </router-link>
              </dd>
            </li>
            <li>
              <dt>Artesian wells</dt>
              <dd>
                <router-link :to="{ name: 'wells-home', query: {'match_any':false, 'aquifer':this.id, 'artesian_flow_has_value':true}, hash: '#advanced'}">
                  {{ licence_details.num_artesian_wells }} artesian wells in aquifer
                </router-link>
              </dd>
            </li>
          </ul>
          <p><i v-if="licence_details.wells_updated">Well info last updated {{ licence_details.wells_updated.update_date__max|formatDate }}</i></p>
          <h5 class="mt-5 border-bottom pb-4 main-title">Documentation</h5>
          <aquifer-documents :files="aquiferFiles"
            :editMode="editMode"
            :id="this.id"
            v-on:fetchFiles="fetchFiles">
          </aquifer-documents>
        </b-col>
        <b-col cols="12" xl="4" lg="6">
          <h5 class="mt-3 border-bottom pb-4 main-title">Licensing Information</h5>
          <div>
            <p>
              The licensing summaries should be considered estimates. Due to complexities in the structure of the licensing data, reported values should be confirmed through the e-licensing portal.
            </p>
          </div>
          <ul class="ml-0 mr-0 mt-4 mb-0 p-0 aquifer-information-list">
            <div class="aquifer-information-list-divider"></div>
            <li>
              <dt>Number of groundwater licences</dt>
              <dd>{{ licence_details.licence_count }}</dd>
            </li>
            <li>
              <dt>Water withdrawal volume (annual)</dt>
              <dd v-if="waterWithdrawlVolume">{{ waterWithdrawlVolume | unitWaterVolume}}</dd>
              <dd v-else>No information available.</dd>
            </li>
          </ul>
          <div v-if="licence_details.lic_qty.length > 0">
            <b-row class="pt-5">
              <b-col cols="12" md="6" lg="12" class="pb-5">
                <h5 class="pie-chart-title">Licensed volume by purpose</h5>
                <PieChart :chartData="licence_details.usage" class="mt-3"></PieChart>
              </b-col>
              <b-col cols="12" md="6" lg="12" class="pb-5">
                <h5 class="pie-chart-title">Number of licences by purpose</h5>
                <PieChart :chartData="licence_details.lic_qty" class="mt-3"></PieChart>
              </b-col>
            </b-row>
          </div>
          <b-table striped hover :items="licence_details.wells_by_licence"></b-table>
          <p><i v-if="licence_details.licences_updated && licence_details.licences_updated.update_date__max">Licence info last updated {{ licence_details.licences_updated.update_date__max|formatDate }}</i></p>
          <p>
            Licensing information is obtained from the <a href="https://catalogue.data.gov.bc.ca/dataset/water-rights-licences-public" @click="handleOutboundLinkClicks('https://catalogue.data.gov.bc.ca/dataset/water-rights-licences-public')" target="_blank">Water Rights Licence - Public data layer</a>.
          </p>
          <p>
            Unique licenses are counted once for each aquifer that they are associated with.
          </p>
          <p>
            The total licensed volume is counted once for each licence (the total volume may be shared between wells if there are multiple wells in a licence). In cases where specific volumes are licensed for multiple purposes, individual volumes are summed.
          </p>
        </b-col>
        <b-col cols="12" xl="4" lg="6">
          <h5 class="mt-3 border-bottom pb-4 main-title">Knowledge Indicators</h5>
          <ul class="ml-0 mr-0 mb-0 mt-4 p-0 aquifer-information-list">
            <div class="aquifer-information-list-divider"></div>
          <li :key="section.id" v-for="(section, index) in aquifer_resource_sections">
              <div class="observational-wells" v-if="index === 2">
                <dt>Observation wells</dt>
<<<<<<< HEAD
                <dd>
                  <div v-if="active_obs_wells.length > 0">
                    <h6 class="border-bottom">Active</h6>
                    <ul class="p-0 m-0">
                      <li v-for="owell in active_obs_wells" :key="owell.observation_well_number" :data-water-level="owell.waterLevels">
                        <a :href="getObservationWellLink(owell.observation_well_number)" target="_blank">{{ owell.observation_well_number }}</a>
                        <span v-if="owell.waterLevels">
                          Water Level Analysis:
                          <a href="http://www.env.gov.bc.ca/soe/indicators/water/groundwater-levels.html" target="_blank">
                            {{ owell.waterLevels }}
                          </a>
                        </span>
                      </li>
                    </ul>
                  </div>
                  <div v-else-if="inactive_obs_wells.length > 0">
                    <h6 class="border-bottom mt-2">Inactive<br><small>(data may not be available)</small></h6>
                    <ul class="p-0 m-0">
                      <li v-for="owell in inactive_obs_wells" :key="owell.observation_well_number" :data-water-level="owell.waterLevels">
                        <a :href="getObservationWellLink(owell.observation_well_number)" target="_blank">{{ owell.observation_well_number }}</a>
                        <div v-if="owell.waterLevels">
                          Water Level Analysis:
                          <a href="http://www.env.gov.bc.ca/soe/indicators/water/groundwater-levels.html" target="_blank">
                            {{ owell.waterLevels }}
                          </a>
                        </div>
                      </li>
                    </ul>
                  </div>
                  <div v-else>
                    No information available.
                  </div>
=======
                <dd v-if="obsWells.length > 0">
                  <ul class="p-0 m-0">
                    <li v-for="owell in obsWells" :key="owell.observation_well_number">
                      <a :href="getObservationWellLink(owell.observation_well_number)" target="_blank">Observation Well {{ owell.observation_well_number }}</a>
                      <br/>Water Level Analysis:
                      <a v-if="owell.waterLevel" :href="owell.waterLevel.hasLevelAnalysis ? 'http://www.env.gov.bc.ca/soe/indicators/water/groundwater-levels.html' : false" target="_blank">
                        {{ owell.waterLevel.levels }}
                      </a>
                      <span v-else>No information available.</span>
                    </li>
                  </ul>
                </dd>
                <dd v-else>
                  No information available.
>>>>>>> d0333416
                </dd>
              </div>
              <dt>{{ section.name }}</dt>
              <dd>
                <ul class="p-0 m-0" :key="resource.id" v-for="resource in bySection(record.resources, section)">
                  <li><a :href="resource.url" @click="handleExternalResourceClicks" target="_blank">{{ resource.name }}</a></li>
                </ul>
                <p v-if="!bySection(record.resources, section).length">No information available.</p>
              </dd>
              <div class="water-quality-information" v-if="index === 5">
                <dt>Water quality information</dt>
                <dd>
                  <router-link :to="{ name: 'wells-home', query: {'match_any':false, 'ems_has_value':true, 'aquifer': id}, hash: '#advanced'}">
                    {{ licence_details['num_wells_with_ems'] }} wells with an EMS ID
                  </router-link>
                </dd>
                <dt>Hydraulically connected (screening level)
                  <i id="aquiferConnectedInfo" tabindex="0" class="fa fa-question-circle color-info fa-xs pt-0 mt-0 d-print-none"></i>
                  <b-popover
                    target="aquiferConnectedInfo"
                    triggers="hover focus"
                    content="Inferred based on aquifer subtype - not field verified."
                  ></b-popover>
                </dt>
                <dd>{{ licence_details['hydraulically_connected'] ? "More likely" : "Less likely"}}</dd>
              </div>
          </li>
          </ul>
        </b-col>
      </b-row>
    </b-container>
  </b-card>
</template>

<style>
.print-button, .print-button:hover {
  color: black;
  text-decoration: none;
}
.aquifer-detail dt,
.aquifer-detail dd {
  display: block;
}
.artesian-search {
  cursor: pointer;
}

a {
  text-decoration-skip-ink: none;
}

.card-container .card-body {
  padding: 0;
  margin: 0;
}

.color-grey {
  color: #494949
}

.color-info {
  color: #38598a;
}

.main-title {
  padding-bottom: 1rem;
  font-size: 1.8em;
  color: #494949;
}

.aquifer-information-list {
  list-style-type: none;
  box-sizing: border-box;
  position: relative;
}

.aquifer-information-list > li {
  display: block;
  width: 100%;
  margin: 0.3rem 0;
}
.aquifer-information-list dt,
.aquifer-information-list dd {
  display: inline-block;
  vertical-align: top;
  width: 50%;
  font-size: 1rem;
}

.aquifer-information-list dt {
  padding-right: 2rem;
}

.aquifer-information-list dd {
  padding-left: 2rem;
  margin-bottom: 0;
}

.observational-wells li:not([data-water-level]) {
  display: inline;
}

.observational-wells li:not([data-water-level]):after {
  content: ", ";
}

.observational-wells li:last-child:not([data-water-level]):after {
  content: "";
}

.pie-chart-title {
  font-weight: bold !important;
  font-size: 1rem !important;
}
.pie-chart-container {
  margin: 0 auto;
}

.aquifer-main-information-list .row > div {
  padding-bottom: 0.7rem;
}

.aquifer-main-information-list .row > :nth-child(odd) {
  font-weight: bold;
  border-right: 1px solid rgba(0,0,0,0.1);
}

@media print {
  .aquifer-details a::after{
    content: " (" attr(href) ") ";
  }

  .aquifer-information-list dt {
    width: 25%;
  }

  .aquifer-information-list dd {
    width: 75%;
  }

  .aquifer-main-information-list .row > :nth-child(odd) {
    border: none;
  }

  main {
    margin-bottom: 0 !important;
  }

  main > .card.container {
    padding-bottom: 0 !important;
  }

  body, main, .card, .aquifer-details {
    display: block !important;
  }
}
</style>

<script>
import ApiService from '@/common/services/ApiService.js'
import APIErrorMessage from '@/common/components/APIErrorMessage'
import AquiferForm from './Form'
import Documents from './Documents.vue'
import SingleAquiferMap from './SingleAquiferMap.vue'
import ChangeHistory from '@/common/components/ChangeHistory.vue'
import { mapActions, mapGetters, mapState } from 'vuex'
import { sumBy, orderBy, groupBy } from 'lodash'
import PieChart from './PieChart.vue'
import * as Sentry from '@sentry/browser';

export default {

  components: {
    'api-error': APIErrorMessage,
    'aquifer-form': AquiferForm,
    'aquifer-documents': Documents,
    'single-aquifer-map': SingleAquiferMap,
    ChangeHistory,
    PieChart
  },
  props: {
    'edit': Boolean
  },
  created () {
    this.fetch()
    this.fetchFiles()
    this.fetchResourceSections()
  },
  data () {
    return {
      mapKey: 0, // component key to force updates.
      error: undefined,
      fieldErrors: {},
      loading: false,
      record: {},
      form: {},
      licence_details: {
        usage: [],
        lic_qty: []
      },
      showSaveSuccess: false,
      aquiferFiles: {},
      aquifer_resource_sections: [],
      wells: [],
      active_obs_wells: [],
      inactive_obs_wells: [],
      waterWithdrawlVolume: ''
    }
  },
  computed: {
    id () { return this.$route.params.id },
    editMode () { return this.edit },
    viewMode () { return !this.edit },
    ...mapGetters(['userRoles']),
    ...mapState('documentState', [
      'files_uploading',
      'file_upload_error',
      'file_upload_success',
      'upload_files',
      'shapefile',
      'shapefile_uploading',
      'shapefile_upload_message',
      'shapefile_upload_success'
    ]),
    obsWells () {
      return this.obs_wells.map((owell) => {
        const waterLevelForObsWells = this.waterLevels.find(o => o.wellNumber === owell.observation_well_number)
        return {
          ...owell,
          waterLevel: waterLevelForObsWells,
        }
      })
    }
  },
  watch: {
    id () {
      this.fetch()
    },
    licence_details (newLDetails, oldLDetails) {
      this.setWaterVolume(newLDetails)
    },
  },
  filters: {
    unitWaterVolume (volume) {
      return Math.round(volume) + ' cubic metres'
    },
    formatDate: function (value) {
      if (!value) return ''
      value = new Date(value)
      return value.getMonth() + '/' + value.getDate() + '/' + value.getFullYear()
    }
  },
  methods: {
    ...mapActions('documentState', [
      'uploadFiles',
      'uploadShapefile',
      'fileUploadSuccess',
      'fileUploadFail'
    ]),
    loadForm () {
      ApiService.query(`aquifers/${this.id}/edit`)
        .then((response) => {
          this.form = response.data
        }).catch((error) => {
          console.error(error)
        })
    },
    fetchWells (id = this.id) {
      ApiService.query(`aquifers/${id}/details`)
        .then((response) => {
          this.wells = response.data
        }).catch((error) => {
          console.error(error)
        })
    },
    bySection (resources, section) {
      return (resources || []).filter(function (resource) {
        return resource.section_code === section.code
      })
    },
    handleSaveSuccess (response) {
      if (this.$refs.aquiferHistory) {
        this.$refs.aquiferHistory.update()
      }
      this.showSaveSuccess = true
      if (this.upload_files.length > 0) {
        this.uploadFiles({
          documentType: 'aquifers',
          recordId: this.id
        }).then(() => {
          this.fileUploadSuccess()
          this.fetchFiles()
        }).catch((error) => {
          Sentry.captureException(error)
          this.fileUploadFail()
          console.log(error)
        })
      }

      if (this.shapefile) {
        this.uploadShapefile({
          documentType: 'aquifers',
          recordId: this.id
        }).then(() => {
          this.fetch()
          this.mapKey++
        })
      } else {
        this.fetch()
      }
      this.navigateToView()
    },
    handlePatchError (error) {
      Sentry.captureException(error)
      if (error.response) {
        if (error.response.status === 400) {
          this.fieldErrors = error.response.data
        } else {
          this.error = error.response
        }
      } else {
        this.error = error.message
      }
    },
    save () {
      this.showSaveSuccess = false
      this.fieldErrors = {}
      let writableRecord = JSON.parse(JSON.stringify(this.form))
      delete writableRecord.licence_details
      delete writableRecord.geom
      ApiService.patch('aquifers', this.id, writableRecord)
        .then(this.handleSaveSuccess)
        .catch(this.handlePatchError)
    },
    navigateToView () {
      this.$router.push({ name: 'aquifers-view', params: { id: this.id } })
      this.fetch()
    },
    navigateToEdit () {
      this.showSaveSuccess = false
      this.$router.push({ name: 'aquifers-edit', params: { id: this.id } })
    },
    print () {
      window.print()
    },
    fetch (id = this.id) {
      ApiService.query(`aquifers/${id}`)
        .then((response) => {
          // force the map to update.
          this.record = response.data
          this.licence_details = response.data.licence_details
          this.lic_qty = response.data.licence_details.lic_qty
          const obs_wells = response.data.licence_details.obs_wells

          return this.getWaterLevels(obs_wells).then(() => {
            const sortedWells = orderBy(obs_wells, ['waterLevel']) // sorts so wells with waterLevels are at the top.
            const wellsByStatus = groupBy(sortedWells, 'observation_well_status')

            this.active_obs_wells =  wellsByStatus.Active;
            this.inactive_obs_wells = wellsByStatus.Inactive;
          });
        }).catch((error) => {
          console.error(error)
        })
    },
    fetchFiles (id = this.id) {
      ApiService.query(`aquifers/${id}/files`)
        .then((response) => {
          this.aquiferFiles = response.data
        })
    },
    fetchResourceSections () {
      ApiService.query('aquifers/sections').then((response) => {
        this.aquifer_resource_sections = response.data.results
      })
    },
    getObservationWellLink (wellNumber) {
      return `https://governmentofbc.maps.arcgis.com/apps/webappviewer/index.html?id=b53cb0bf3f6848e79d66ffd09b74f00d&find=OBS WELL ${wellNumber}`
    },
    getWaterLevels (obsWells) {
<<<<<<< HEAD
      return Promise.all(
        obsWells.map((owell) => {
          let wellNumber = owell.observation_well_number
          const url = `https://catalogue.data.gov.bc.ca/api/3/action/datastore_search?resource_id=a8933793-eadb-4a9c-992c-da4f6ac8ca51&fields=EMS_ID,Well_Num,trend_line_slope,category&filters=%7b%22Well_Num%22:%22${wellNumber}%22%7d`
          return ApiService.query(url).then((response) => {
            if (response.data.result.records.length > 0) {
              owell.waterLevels = response.data.result.records[0].category;
            }
          }).catch((e) => {
            console.error(e)
          })
        }),
      );
=======
      obsWells.map((owell) => {
        function getRequestUrl (wellNumber) {
          return `https://catalogue.data.gov.bc.ca/api/3/action/datastore_search?resource_id=a8933793-eadb-4a9c-992c-da4f6ac8ca51&fields=EMS_ID,Well_Num,trend_line_slope,category&filters=%7b%22Well_Num%22:%22${wellNumber}%22%7d`
        }
        let wellNumber = owell.observation_well_number
        ApiService.query(getRequestUrl(wellNumber)).then((response) => {
          const {category} = response.data.result.records[0];
          const hasLevelAnalysis = category.toUpperCase() !== 'N/A';
          this.waterLevels.push({ wellNumber, hasLevelAnalysis, levels: category })
        }).catch((e) => {
          console.error(e)
        })
      })
>>>>>>> d0333416
    },
    setWaterVolume (details) {
      if (details.usage && details.usage.constructor === Array && details.usage.length > 0) {
        this.waterWithdrawlVolume = sumBy(details.usage, 'total_qty')
      }
    },
    // log a google analytics event when clicking on links to other sites
    handleOutboundLinkClicks (link) {
      if (window.ga) {
        window.ga('send', 'event', {
          eventCategory: 'Outbound Link',
          eventAction: 'click',
          eventLabel: link
        })
      }
    },
    // log a google analytics event when clicking on external aquifer resources
    // (e.g. PDFS or other files)
    handleExternalResourceClicks () {
      if (window.ga) {
        window.ga('send', 'event', {
          eventCategory: 'Attachment',
          eventAction: 'Accessed',
          eventLabel: 'Aquifer Factsheet'
        })
      }
    }
  }
}
</script><|MERGE_RESOLUTION|>--- conflicted
+++ resolved
@@ -199,7 +199,6 @@
           <li :key="section.id" v-for="(section, index) in aquifer_resource_sections">
               <div class="observational-wells" v-if="index === 2">
                 <dt>Observation wells</dt>
-<<<<<<< HEAD
                 <dd>
                   <div v-if="active_obs_wells.length > 0">
                     <h6 class="border-bottom">Active</h6>
@@ -208,7 +207,7 @@
                         <a :href="getObservationWellLink(owell.observation_well_number)" target="_blank">{{ owell.observation_well_number }}</a>
                         <span v-if="owell.waterLevels">
                           Water Level Analysis:
-                          <a href="http://www.env.gov.bc.ca/soe/indicators/water/groundwater-levels.html" target="_blank">
+                          <a :href="owell.hasLevelAnalysis ? 'http://www.env.gov.bc.ca/soe/indicators/water/groundwater-levels.html' : false" target="_blank">
                             {{ owell.waterLevels }}
                           </a>
                         </span>
@@ -222,7 +221,7 @@
                         <a :href="getObservationWellLink(owell.observation_well_number)" target="_blank">{{ owell.observation_well_number }}</a>
                         <div v-if="owell.waterLevels">
                           Water Level Analysis:
-                          <a href="http://www.env.gov.bc.ca/soe/indicators/water/groundwater-levels.html" target="_blank">
+                          <a :href="owell.hasLevelAnalysis ? 'http://www.env.gov.bc.ca/soe/indicators/water/groundwater-levels.html' : false" target="_blank">
                             {{ owell.waterLevels }}
                           </a>
                         </div>
@@ -232,22 +231,6 @@
                   <div v-else>
                     No information available.
                   </div>
-=======
-                <dd v-if="obsWells.length > 0">
-                  <ul class="p-0 m-0">
-                    <li v-for="owell in obsWells" :key="owell.observation_well_number">
-                      <a :href="getObservationWellLink(owell.observation_well_number)" target="_blank">Observation Well {{ owell.observation_well_number }}</a>
-                      <br/>Water Level Analysis:
-                      <a v-if="owell.waterLevel" :href="owell.waterLevel.hasLevelAnalysis ? 'http://www.env.gov.bc.ca/soe/indicators/water/groundwater-levels.html' : false" target="_blank">
-                        {{ owell.waterLevel.levels }}
-                      </a>
-                      <span v-else>No information available.</span>
-                    </li>
-                  </ul>
-                </dd>
-                <dd v-else>
-                  No information available.
->>>>>>> d0333416
                 </dd>
               </div>
               <dt>{{ section.name }}</dt>
@@ -472,15 +455,6 @@
       'shapefile_upload_message',
       'shapefile_upload_success'
     ]),
-    obsWells () {
-      return this.obs_wells.map((owell) => {
-        const waterLevelForObsWells = this.waterLevels.find(o => o.wellNumber === owell.observation_well_number)
-        return {
-          ...owell,
-          waterLevel: waterLevelForObsWells,
-        }
-      })
-    }
   },
   watch: {
     id () {
@@ -628,35 +602,21 @@
       return `https://governmentofbc.maps.arcgis.com/apps/webappviewer/index.html?id=b53cb0bf3f6848e79d66ffd09b74f00d&find=OBS WELL ${wellNumber}`
     },
     getWaterLevels (obsWells) {
-<<<<<<< HEAD
       return Promise.all(
         obsWells.map((owell) => {
           let wellNumber = owell.observation_well_number
           const url = `https://catalogue.data.gov.bc.ca/api/3/action/datastore_search?resource_id=a8933793-eadb-4a9c-992c-da4f6ac8ca51&fields=EMS_ID,Well_Num,trend_line_slope,category&filters=%7b%22Well_Num%22:%22${wellNumber}%22%7d`
           return ApiService.query(url).then((response) => {
             if (response.data.result.records.length > 0) {
-              owell.waterLevels = response.data.result.records[0].category;
+              const {category} = response.data.result.records[0];
+              owell.hasLevelAnalysis = category.toUpperCase() !== 'N/A'
+              owell.waterLevels = category;
             }
           }).catch((e) => {
             console.error(e)
           })
         }),
       );
-=======
-      obsWells.map((owell) => {
-        function getRequestUrl (wellNumber) {
-          return `https://catalogue.data.gov.bc.ca/api/3/action/datastore_search?resource_id=a8933793-eadb-4a9c-992c-da4f6ac8ca51&fields=EMS_ID,Well_Num,trend_line_slope,category&filters=%7b%22Well_Num%22:%22${wellNumber}%22%7d`
-        }
-        let wellNumber = owell.observation_well_number
-        ApiService.query(getRequestUrl(wellNumber)).then((response) => {
-          const {category} = response.data.result.records[0];
-          const hasLevelAnalysis = category.toUpperCase() !== 'N/A';
-          this.waterLevels.push({ wellNumber, hasLevelAnalysis, levels: category })
-        }).catch((e) => {
-          console.error(e)
-        })
-      })
->>>>>>> d0333416
     },
     setWaterVolume (details) {
       if (details.usage && details.usage.constructor === Array && details.usage.length > 0) {
