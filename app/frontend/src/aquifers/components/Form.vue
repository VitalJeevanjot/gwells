--- conflicted
+++ resolved
@@ -329,15 +329,6 @@
       'upload_files'
     ])
   },
-<<<<<<< HEAD
-=======
-  methods: {
-    ...mapMutations('documentState', [
-      'setFiles',
-      'setPrivate'
-    ])
-  },
->>>>>>> 217fb508
   props: {
     fieldErrors: Object,
     record: Object,
@@ -345,7 +336,10 @@
   },
   methods: {
     ...mapMutations('aquiferCodes', ['addCodes']),
-    ...mapMutations('documentState', ['setFiles']),
+    ...mapMutations('documentState', [
+      'setFiles',
+      'setPrivate'
+    ]),
     fetchCode (codePath, key) {
       ApiService.query(codePath).then((response) => {
         this.addCodes({key, codeTable: response.data.results})
