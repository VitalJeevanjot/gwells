--- conflicted
+++ resolved
@@ -284,11 +284,7 @@
 <script>
 import ApiService from '@/common/services/ApiService.js'
 import { isEmpty, mapValues } from 'lodash'
-<<<<<<< HEAD
-import { mapState, mapMutations } from 'vuex'
-=======
 import { mapMutations, mapState } from 'vuex'
->>>>>>> 04e4605f
 
 export default {
   computed: {
