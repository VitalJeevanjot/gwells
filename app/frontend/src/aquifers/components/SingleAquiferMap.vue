--- conflicted
+++ resolved
@@ -9,25 +9,15 @@
 import { tiledMapLayer } from 'esri-leaflet'
 
 import aquiferLayers from '../layers'
-<<<<<<< HEAD
 import associatedWellsIcon from '../../common/assets/images/wells-associated.png'
 import emsWellsIcon from '../../common/assets/images/wells-ems.png'
 
 const LEGEND_ASSOCIATED_WELLS = { layerName: 'Wells - Aquifer', legend: associatedWellsIcon, show: false }
 const LEGEND_EMS_WELLS = { layerName: 'EMS Wells - Aquifer', legend: emsWellsIcon, show: false }
-
-export default {
-  name: 'SingleAquiferMap',
-  props: ['aquifer-id', 'geom', 'wells'],
-=======
-import emsWellsIcon from '../../common/assets/images/wells-ems.png'
-
-const LEGEND_EMS_WELLS = { layerName: 'EMS Wells in Aquifer', legend: emsWellsIcon, show: false }
 
 export default {
   name: 'SingleAquiferMap',
   props: ['aquifer-id', 'geom', 'wells', 'loading'],
->>>>>>> 5c3ed5a1
   data () {
     return {
       map: null,
@@ -91,17 +81,11 @@
       this.activeLayers[cadastralLayer.options.name].show = true
 
       // Add non-image tile layer for EMS wells
-<<<<<<< HEAD
       this.activeLayers.associatedWells = LEGEND_ASSOCIATED_WELLS
       this.activeLayers.emsWells = LEGEND_EMS_WELLS
       this.activeLayers.associatedWells.show = true
       this.activeLayers.emsWells.show = true
       this.addWellsLayersControl(layersControl)
-=======
-      this.activeLayers.emsWells = LEGEND_EMS_WELLS
-      this.activeLayers.emsWells.show = true
-      this.addEmsWellsLayersControl(layersControl)
->>>>>>> 5c3ed5a1
 
       this.map.addControl(this.getLegendControl())
 
@@ -122,7 +106,6 @@
       this.listenForLayerToggle()
       this.$emit('activeLayers', this.activeLayers)
     },
-<<<<<<< HEAD
     addWellsLayersControl (layersControl) {
       const overlaysContainer = layersControl.getContainer().querySelector('.leaflet-control-layers-overlays')
 
@@ -145,26 +128,6 @@
 
         overlaysContainer.appendChild(wellsLayerControlLabel)
       })
-=======
-    addEmsWellsLayersControl (layersControl) {
-      const overlaysContainer = layersControl.getContainer().querySelector('.leaflet-control-layers-overlays')
-
-      const checked = this.activeLayers.emsWells.show ? 'checked' : ''
-      const wellsLayerControlLabel = document.createElement('label')
-      wellsLayerControlLabel.innerHTML =
-      '<div>' +
-        '<input type="checkbox" class="leaflet-control-layers-selector" ' + checked + '>' +
-        '<span> EMS Wells</span>' +
-      '</div>'
-      const emsWellsCheckbox = wellsLayerControlLabel.querySelector('input')
-      emsWellsCheckbox.onchange = (e) => {
-        this.activeLayers.emsWells.show = e.currentTarget.checked
-        this.updateCanvasLayer()
-        this.$emit('activeLayers', this.activeLayers)
-      }
-
-      overlaysContainer.appendChild(wellsLayerControlLabel)
->>>>>>> 5c3ed5a1
     },
     getLegendControl () {
       const self = this
@@ -221,19 +184,12 @@
 
       this.addWellsToCanvasLayer()
 
-<<<<<<< HEAD
-      if (this.wells.length > 0 && this.geom) {
+      if (this.loading) {
         this.canvasLayer.addLayer(this.aquiferLayer)
 
         if (this.activeLayers.associatedWells.show) {
           this.canvasLayer.addLayer(this.wellsLayer)
         }
-=======
-      if (this.loading) {
-        this.canvasLayer.addLayer(this.aquiferLayer)
-
-        this.canvasLayer.addLayer(this.wellsLayer)
->>>>>>> 5c3ed5a1
 
         if (this.activeLayers.emsWells.show) {
           this.canvasLayer.addLayer(this.emsWellsLayer)
@@ -294,15 +250,9 @@
         const wellCircleMarker = L.circleMarker(L.latLng(latitude, longitude), options)
         const wellTooltip = [
           `Well Tag Number: ${well.well_tag_number}`,
-<<<<<<< HEAD
           well.ems ? `EMS ID: ${well.ems}` : null,
           `Address: ${well.street_address || 'N/A'}`
         ].filter(Boolean)
-=======
-          `EMS ID: ${well.ems}`,
-          `Address: ${well.street_address || 'N/A'}`
-        ]
->>>>>>> 5c3ed5a1
 
         wellCircleMarker.bindTooltip(wellTooltip.join('<br>'))
 
