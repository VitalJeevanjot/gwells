--- conflicted
+++ resolved
@@ -9,9 +9,5 @@
   See the License for the specific language governing permissions and
   limitations under the License.
  */
-<<<<<<< HEAD
 export const FETCH_CODES = 'FETCH_SUBMISSION_CODES'
-=======
-export const FETCH_CODES = 'FETCH_CODES'
-export const FETCH_WELLS = 'WELLS'
->>>>>>> 04e4605f
+export const FETCH_WELLS = 'WELLS'