<template>
  <div class="card" v-if="userRoles.wells.edit || userRoles.submissions.edit">
    <div class="card-body">

      <!-- Form submission success message -->
      <b-alert
          :show="formSubmitSuccess"
          variant="success"
          class="mt-3">
        <i class="fa fa-2x fa-check-circle text-success mr-2 alert-icon" aria-hidden="true"></i>
        <div class="alert-message">
          Your well record was successfully submitted.
        </div>
      </b-alert>

      <!-- Form submission error message -->
      <b-alert
          :show="formSubmitError"
          dismissible
          @dismissed="formSubmitError=false"
          variant="danger"
          class="mt-3">

        <i class="fa fa-2x fa-times-circle text-danger mr-2 alert-icon" aria-hidden="true"></i>
        <div class="alert-message">
          <div>
            Your well record was not submitted.
          </div>
          <span v-if="errors && errors.detail">
            {{ errors.detail }}
          </span>
          <div v-if="errors && errors != {}">
            <div v-for="(field, i) in Object.keys(errors)" :key="`submissionError${i}`">
              {{field | readable}} : <span v-for="(e, j) in errors[field]" :key="`submissionError${i}-${j}`">{{ e }}</span>
            </div>
          </div>
        </div>
      </b-alert>

      <b-form @submit.prevent="confirmSubmit">
        <!-- if preview === true : Preview -->
        <submission-preview
          v-if="preview"
          :form="form"
          :activity="activityType"
          :sections="displayFormSection"
          :errors="errors"
          :reportSubmitted="formSubmitSuccess"
          :formSubmitLoading="formSubmitLoading"
          v-on:back="handlePreviewBackButton"
          v-on:startNewReport="handleExitPreviewAfterSubmit"
          />
        <!-- if preview === false : Activity submission form -->
        <activity-submission-form
          v-else
          :form="form"
          :activityType.sync="activityType"
          :sections="displayFormSection"
          :formSteps="formSteps"
          :errors="errors"
          :formIsFlat.sync="formIsFlat"
          :trackValueChanges="trackValueChanges"
          :formSubmitLoading="formSubmitLoading"
          v-on:preview="handlePreviewButton"
          v-on:submit_edit="formSubmit"
          v-on:resetForm="resetForm"
          />

<<<<<<< HEAD
        <!-- Form submission success message -->
        <b-alert
            :show="formSubmitSuccess"
            dismissible
            @dismissed="formSubmitSuccess=false"
            variant="success"
            class="mt-3">
            <span v-if="activityType === 'STAFF_EDIT'">Changes saved</span>
            <span v-else>Report submitted!</span>
          <a v-if="formSubmitSuccessWellTag" :href="`/gwells/well/${formSubmitSuccessWellTag}`">
            View well details for well {{formSubmitSuccessWellTag}}
          </a>
        </b-alert>

        <!-- Form submission error message -->
        <b-alert
            :show="formSubmitError"
            dismissible
            @dismissed="formSubmitError=false"
            variant="danger"
            class="mt-3">
          <span v-if="errors && errors.detail">
            {{ errors.detail }}
          </span>
          <div v-if="errors && errors != {}">
            <div v-for="(field, i) in Object.keys(errors)" :key="`submissionError${i}`">
              {{field | readable}} : <span v-for="(e, j) in errors[field]" :key="`submissionError${i}-${j}`">{{ e }}</span>
            </div>
          </div>
        </b-alert>

=======
>>>>>>> 219236fd
        <!-- Form submission confirmation -->
        <b-modal
            v-model="confirmSubmitModal"
            id="confirmSubmitModal"
            centered
            title="Confirm submission"
            @shown="$refs.confirmSubmitConfirmBtn.focus()"
            :return-focus="$refs.activitySubmitBtn">
          Are you sure you want to submit this activity report?
          <div slot="modal-footer">
            <b-btn variant="primary" @click="confirmSubmitModal=false;formSubmit()" ref="confirmSubmitConfirmBtn">
              Save
            </b-btn>
            <b-btn variant="light" @click="confirmSubmitModal=false">
              Cancel
            </b-btn>
          </div>
        </b-modal>
      </b-form>
    </div>
  </div>
</template>

<script>
import { mapGetters } from 'vuex'
import ApiService from '@/common/services/ApiService.js'
import { FETCH_CODES } from '../store/actions.types.js'
import inputFormatMixin from '@/common/inputFormatMixin.js'
import SubmissionPreview from '@/submissions/components/SubmissionPreview/SubmissionPreview.vue'
import filterBlankRows from '@/common/filterBlankRows.js'
import ActivitySubmissionForm from '@/submissions/components/SubmissionForm/ActivitySubmissionForm.vue'
export default {
  name: 'SubmissionsHome',
  mixins: [inputFormatMixin, filterBlankRows],
  components: {
    ActivitySubmissionForm,
    SubmissionPreview
  },
  data () {
    return {
      activityType: 'CON',
      formIsFlat: false,
      preview: false,
      confirmSubmitModal: false,
      formSubmitSuccess: false,
      formSubmitSuccessWellTag: null,
      formSubmitLoading: false,
      formSubmitError: false,
      formSubmitLoading: false,
      sliding: null,
      trackValueChanges: false,
      errors: {},
      form: {},
      formOptions: {},
      formSteps: {
        CON: [
          'activityType',
          'wellType',
          'wellOwner',
          'personResponsible',
          'wellLocation',
          'wellCoords',
          'method',
          'casings',
          'backfill',
          'liner',
          'screens',
          'filterPack',
          'wellDevelopment',
          'wellYield',
          'waterQuality',
          'wellCompletion',
          'comments'
        ],
        ALT: [
          'activityType',
          'wellType',
          'wellOwner',
          'personResponsible',
          'wellLocation',
          'wellCoords',
          'method',
          'casings',
          'backfill',
          'liner',
          'screens',
          'filterPack',
          'wellDevelopment',
          'wellYield',
          'waterQuality',
          'wellCompletion',
          'comments'
        ],
        DEC: [
          'activityType',
          'wellType',
          'wellOwner',
          'personResponsible',
          'wellLocation',
          'wellCoords',
          'method',
          'closureDescription',
          'casings',
          'decommissionInformation',
          'comments'
        ],
        STAFF_EDIT: [
          // 'wellType',
          'personResponsible'
          // 'wellOwner',
          // 'wellLocation',
          // 'wellCoords',
          // 'method'
          // 'closureDescription',
          // 'lithology',
          // 'casings',
          // 'backfill',
          // 'liner',
          // 'screens',
          // 'filterPack',
          // 'wellDevelopment',
          // 'wellYield',
          // 'waterQuality',
          // 'wellCompletion',
          // 'decommissionInformation',
          // 'comments'
        ]
      }
    }
  },
  computed: {
    displayFormSection () {
      // returns an object describing which components should be displayed
      // when in "flat form" mode

      const activityType = this.activityType
      const components = {}

      this.formSteps[activityType].forEach((step) => {
        components[step] = true
      })
      return components
    },
    ...mapGetters(['codes', 'userRoles', 'well', 'isAuthenticated'])
  },
  methods: {
    formSubmit () {
      const data = Object.assign({}, this.form)
      const meta = data.meta

      if (this.activityType === 'STAFF_EDIT') {
        // Remove any fields that aren't changed
        Object.keys(data).forEach((key) => {
          if (key !== 'well' && !(key in meta.valueChanged)) {
            delete data[key]
          }
        })
      }

      // delete "meta" data (form input that need not be submitted) stored within form object
      delete data.meta

      // replace the "person responsible" object with the person's guid
      if (data.driller_responsible && data.driller_responsible.person_guid) {
        data.driller_responsible = data.driller_responsible.person_guid
      }

      if (data.well && data.well.well_tag_number) {
        data.well = data.well.well_tag_number
      }

      if (this.activityType !== 'STAFF_EDIT') {
        // We don't strip blank strings on an edit, someone may be trying to replace a value with a blank value.
        this.stripBlankStrings(data)
      }

      const sets = ['linerperforation_set', 'lithologydescription_set', 'production_data_set', 'screen_set', 'casing_set', 'decommission_description_set']
      sets.forEach((key) => {
        if (key in data) {
          data[key] = this.filterBlankRows(data[key])
        }
      })

      this.formSubmitLoading = true
      this.formSubmitSuccess = false
      this.formSubmitError = false
      this.formSubmitSuccessWellTag = null
      this.errors = {}
      // Depending on the type of submission (construction/decommission/alteration/edit) we post to
      // different endpoints.
      const PATH = this.codes.activity_types.find((item) => item.code === this.activityType).path
      ApiService.post(PATH, data).then((response) => {
        this.formSubmitSuccess = true
        this.formSubmitSuccessWellTag = response.data.well
<<<<<<< HEAD
        if (this.activityType !== 'STAFF_EDIT') {
          this.resetForm()
        }
        this.$emit('formSaved')
=======

        if (!this.form.well_tag_number) {
          this.setWellTagNumber(response.data.well)
        }

        this.$nextTick(function () {
          window.scrollTo(0, 0)
        })
>>>>>>> 219236fd
      }).catch((error) => {
        if (error.response.status === 400) {
          // Bad request, the response.data will contain information relating to why the request was bad.
          this.errors = error.response.data
        } else {
          // Some other kind of server error. If for example, it's a 500, the response data is not of
          // much use, so we just grab the status text.
          this.errors = { 'Server Error': error.response.statusText }
        }
        this.formSubmitError = true
        this.$nextTick(function () {
          window.scrollTo(0, 0)
        })
      }).finally(() => {
        this.formSubmitLoading = false
      })
    },
    confirmSubmit () {
      this.confirmSubmitModal = true
    },
    resetForm () {
      this.form = {
        well: null,
        well_class: '',
        well_subclass: '',
        intended_water_use: '',
        identification_plate_number: null,
        well_plate_attached: '',
        driller_responsible: null,
        driller_name: '',
        consultant_name: '',
        consultant_company: '',
        work_start_date: '',
        work_end_date: '',
        owner_full_name: '',
        owner_mailing_address: '',
        owner_city: '',
        owner_province_state: '',
        owner_postal_code: '',
        street_address: '', // this is the street address of the well location
        city: '', // well location city
        legal_lot: '',
        legal_plan: '',
        legal_district_lot: '',
        legal_block: '',
        legal_section: '',
        legal_township: '',
        legal_range: '',
        land_district: '',
        legal_pid: '',
        liner_material: null,
        liner_diameter: null,
        liner_thickness: null,
        liner_from: null,
        liner_to: null,
        linerperforation_set: [],
        well_location_description: '',
        latitude: null,
        longitude: null,
        ground_elevation: null,
        ground_elevation_method: '',
        drilling_method: '',
        well_orientation: '',
        lithologydescription_set: [],
        surface_seal_material: '',
        surface_seal_depth: '',
        surface_seal_thickness: '',
        surface_seal_method: '',
        backfill_above_surface_seal: '',
        backfill_above_surface_seal_depth: '',
        casing_set: [],
        screen_intake_method: '',
        screen_type: '',
        screen_material: '',
        other_screen_material: '',
        screen_opening: '',
        screen_bottom: '',
        screen_set: [],
        development_method: '',
        development_hours: '',
        development_notes: '',
        production_data_set: [],
        filter_pack_from: '',
        filter_pack_to: '',
        filter_pack_thickness: '',
        filter_pack_material: '',
        filter_pack_material_size: '',
        water_quality_characteristics: [],
        water_quality_colour: '',
        water_quality_odour: '',
        ems_id: '',
        total_depth_drilled: '',
        finished_well_depth: '',
        final_casing_stick_up: '',
        bedrock_depth: '',
        static_water_level: '',
        well_yield: '',
        artesian_flow: '',
        artesian_pressure: '',
        well_cap_type: '',
        well_disinfected: 'False',
        comments: '',
        alternative_specs_submitted: 'False',
        decommission_description_set: [],
        decommission_reason: '',
        decommission_method: '',
        sealant_material: '',
        backfill_material: '',
        decommission_details: '',

        // non-form fields that should be saved with form
        meta: {
          drillerSameAsPersonResponsible: false
        }
      }
      this.componentUpdateTrigger = Date.now()
    },

    setWellTagNumber (well) {
      // setWellTagNumber is used to link an activity report to a well other than through the dropdown menu.
      // the dropdown menu returns an object so this method also does.
      this.form.well = { well_tag_number: well }
    },
    stripBlankStrings (formObject) {
      // strips blank strings from a form object

      Object.keys(formObject).forEach((key) => {
        if (typeof formObject[key] === 'object' && formObject[key] !== null) {
          // descend into nested objects
          this.stripBlankStrings(formObject[key])
        }

        if (formObject[key] === '') {
          delete formObject[key]
        }
      })
    },
    handlePreviewButton () {
      this.preview = true

      // clear the error alert (otherwise it looks like there are new errors after clicking preview)
      this.formSubmitError = false

      this.$nextTick(function () {
        window.scrollTo(0, 0)
      })
    },
    handlePreviewBackButton () {
      this.preview = false
      this.$nextTick(function () {
        window.scrollTo(0, 0)
      })
    },
    handleExitPreviewAfterSubmit () {
      this.formSubmitSuccess = false
      this.resetForm()
      this.preview = false
      this.step = 1
      this.$nextTick(function () {
        window.scrollTo(0, 0)
      })
    }
  },
  watch: {
    activityType () {
      this.resetForm()
    },
    isAuthenticated () {
      if (this.isAuthenticated && this.activityType === 'STAFF_EDIT') {
        ApiService.query(`wells/${this.$route.params.id}`).then((res) => {
          Object.keys(res.data).forEach((key) => {
            if (key in this.form) {
              this.form[key] = res.data[key]
            }
          })
          if (this.form.driller_responsible && this.form.driller_responsible.name === this.form.driller_name) {
            this.form.meta.drillerSameAsPersonResponsible = true
          }
          // Wait for the form update we just did to fire off change events.
          this.$nextTick(() => {
            this.form.meta.valueChanged = {}
            this.trackValueChanges = true
          })
        }).catch((e) => {
          // do something!!!
        })
      }
    }
  },
  created () {
    this.resetForm()
    this.$store.dispatch(FETCH_CODES)

    if (this.$route.params.id) {
      this.setWellTagNumber(this.$route.params.id)
    }
    if (this.$route.name === 'SubmissionsEdit') {
      this.activityType = 'STAFF_EDIT'
      this.formIsFlat = true
    }
  }
}
</script>

<style lang="scss">
.slide-leave-active,
.slide-enter-active {
  transition: 1s;
}
.slide-enter {
  transform: translate(100%, 0);
}
.slide-leave-to {
  transform: translate(-100%, 0);
}
.bounce-enter-active {
  animation: bounce-in .5s;
}
.bounce-leave-active {
  animation: bounce-out .2s;
}
@keyframes bounce-in {
  0% {
    transform: scale(0);
  }
  50% {
    transform: scale(1.5);
  }
  100% {
    transform: scale(1);
  }
}
@keyframes bounce-out {
  100% {
    transform: scale(0)
  }
}
.input-width-small {
  max-width: 5rem;
}
.input-width-medium {
  max-width: 10rem;
}
</style><|MERGE_RESOLUTION|>--- conflicted
+++ resolved
@@ -66,7 +66,6 @@
           v-on:resetForm="resetForm"
           />
 
-<<<<<<< HEAD
         <!-- Form submission success message -->
         <b-alert
             :show="formSubmitSuccess"
@@ -98,8 +97,6 @@
           </div>
         </b-alert>
 
-=======
->>>>>>> 219236fd
         <!-- Form submission confirmation -->
         <b-modal
             v-model="confirmSubmitModal"
@@ -294,12 +291,10 @@
       ApiService.post(PATH, data).then((response) => {
         this.formSubmitSuccess = true
         this.formSubmitSuccessWellTag = response.data.well
-<<<<<<< HEAD
         if (this.activityType !== 'STAFF_EDIT') {
           this.resetForm()
         }
         this.$emit('formSaved')
-=======
 
         if (!this.form.well_tag_number) {
           this.setWellTagNumber(response.data.well)
@@ -308,7 +303,6 @@
         this.$nextTick(function () {
           window.scrollTo(0, 0)
         })
->>>>>>> 219236fd
       }).catch((error) => {
         if (error.response.status === 400) {
           // Bad request, the response.data will contain information relating to why the request was bad.
