<template>
  <div class="card">
    <div class="card-body">
      <h4 class="card-title">
        <b-row>
          <b-col lg="8">Well Activity Submission</b-col>
          <b-col lg="4" class="text-right">
            <b-btn size="sm" :variant="`${formIsFlat ? 'primary':'outline-primary'}`" @click="formIsFlat=true">Flat form</b-btn>
            <b-btn size="sm" :variant="`${formIsFlat ? 'outline-primary':'primary'}`" @click="formIsFlat=false">Wizard</b-btn>
          </b-col>
        </b-row>
      </h4>
      <p>Submit activity on a well. <a href="/gwells/">Try a search</a> to see if the well exists in the system before submitting a report.</p>

      <!-- Activity submission form -->
      <b-form @submit.prevent="confirmSubmit">

        <!-- Form load/save -->
        <b-row>
          <b-col class="text-right">
            <b-btn size="sm" variant="outline-primary" @click="saveForm">
              Save
              <transition name="bounce" mode="out-in">
                  <i v-show="saveFormSuccess" class="fa fa-check text-success"></i>
              </transition>
            </b-btn>
            <b-btn size="sm" variant="outline-primary" @click="loadConfirmation" ref="confirmLoadBtn">
              Load
              <transition name="bounce">
                  <i v-show="loadFormSuccess" class="fa fa-check text-success"></i>
              </transition>
            </b-btn>
          </b-col>
        </b-row>

        <!-- Form step 1: Type of well -->
        <step01-type class="my-3"
          v-if="formStep === 1 || formIsFlat"
          :wellTagNumber.sync="form.well"
          :wellActivityType.sync="form.well_activity_type"
          :wellClass.sync="form.well_class"
          :wellSubclass.sync="form.well_subclass"
          :intendedWaterUse.sync="form.intended_water_use"
          :units.sync="units"
          :personResponsible.sync="form.driller_responsible"
          :idPlateNumber.sync="form.identification_plate_number"
          :wellPlateAttached.sync="form.well_plate_attached"
          :drillerName.sync="form.driller_name"
          :consultantName.sync="form.consultant_name"
          :consultantCompany.sync="form.consultant_company"
          :workStartDate.sync="form.work_start_date"
          :workEndDate.sync="form.work_end_date"
          :drillerSameAsPersonResponsible.sync="form.meta.drillerSameAsPersonResponsible"
          :errors="errors"
          :fieldsLoaded="fieldsLoaded"
        ></step01-type>

        <!-- Step 2: Owner information -->
        <step02-owner class="my-3"
          v-if="formStep === 2 || formIsFlat"
          :ownerFullName.sync="form.owner_full_name"
          :ownerMailingAddress.sync="form.owner_mailing_address"
          :ownerProvinceState.sync="form.owner_province_state"
          :ownerCity.sync="form.owner_city"
          :ownerPostalCode.sync="form.owner_postal_code"
          :errors="errors"
          :fieldsLoaded="fieldsLoaded"
        ></step02-owner>

        <!-- Step 3: Well location -->
        <step03-location
          v-if="formStep === 3 || formIsFlat"
          :streetAddress.sync="form.street_address"
          :city.sync="form.city"
          :legalLot.sync="form.legal_lot"
          :legalPlan.sync="form.legal_plan"
          :legalDistrictLot.sync="form.legal_district_lot"
          :legalBlock.sync="form.legal_block"
          :legalSection.sync="form.legal_section"
          :legalTownship.sync="form.legal_township"
          :legalRange.sync="form.legal_range"
          :landDistrict.sync="form.land_district"
          :legalPID.sync="form.legal_pid"
          :wellLocationDescription.sync="form.well_location_description"
        ></step03-location>

        <!-- Step 4: Coords and Method of Drilling -->
        <step04-coords
          v-if="formStep === 4 || formIsFlat"
          :latitude.sync="form.latitude"
          :longitude.sync="form.longitude">
        </step04-coords>

        <b-row>
          <b-col v-if="!formIsFlat">
            <b-btn v-if="step > 1" @click="step > 1 ? step-- : null">Back</b-btn>
          </b-col>
          <b-col :class="`pr-4 ${formIsFlat ? '':'text-right'}`">
            <b-btn v-if="step < maxSteps && !formIsFlat" @click="step++">Next</b-btn>
            <b-btn v-else id="formSubmitButton" type="submit" variant="primary" ref="activitySubmitBtn">Submit</b-btn>
          </b-col>
        </b-row>
      </b-form>

      <!-- Form submission success message -->
      <b-alert
          :show="formSubmitSuccess"
          dismissible
          @dismissed="formSubmitSuccess=false"
          variant="success"
          class="mt-3">Report submitted!</b-alert>

      <!-- Form submission confirmation -->
      <b-modal
          v-model="confirmSubmitModal"
          id="confirmSubmitModal"
          centered
          title="Confirm submission"
          @shown="$refs.confirmSubmitConfirmBtn.focus()"
          :return-focus="$refs.activitySubmitBtn">
        Are you sure you want to submit this activity report?
        <div slot="modal-footer">
          <b-btn variant="primary" @click="confirmSubmitModal=false;formSubmit()" ref="confirmSubmitConfirmBtn">
            Save
          </b-btn>
          <b-btn variant="light" @click="confirmSubmitModal=false">
            Cancel
          </b-btn>
        </div>
      </b-modal>

      <!-- Form reload (load from save) confirmation -->
      <b-modal
          v-model="confirmLoadModal"
          centered
          title="Confirm load submission data"
          @shown="$refs.confirmLoadConfirmBtn.focus()"
          :return-focus="$refs.loadFormBtn">
        Are you sure you want to load the previously saved activity report? Your current report will be overwritten.
        <div slot="modal-footer">
          <b-btn variant="primary" @click="confirmLoadModal=false;loadForm()" ref="confirmLoadConfirmBtn">
            Load
          </b-btn>
          <b-btn variant="light" @click="confirmLoadModal=false">
            Cancel
          </b-btn>
        </div>
      </b-modal>
    </div>
  </div>
</template>

<script>
import ApiService from '@/common/services/ApiService.js'
import { FETCH_CODES } from '../store/actions.types.js'
import Step01Type from '@/submissions/components/SubmissionForm/Step01Type.vue'
import Step02Owner from '@/submissions/components/SubmissionForm/Step02Owner.vue'
import Step03Location from '@/submissions/components/SubmissionForm/Step03Location.vue'
import Step04Coords from '@/submissions/components/SubmissionForm/Step04Coords.vue'
export default {
  name: 'SubmissionsHome',
  components: {
    Step01Type,
    Step02Owner,
    Step03Location,
    Step04Coords
  },
  data () {
    return {
      formIsFlat: true,
      units: 'imperial',
      confirmSubmitModal: false,
      formSubmitLoading: false,
      formSubmitSuccess: false,
      saveFormSuccess: false,
      loadFormSuccess: false,
      confirmLoadModal: false,
      step: 1,
      maxSteps: 4, // total number of wizard steps
      sliding: null,
      errors: {},
      fieldsLoaded: {},
      form: {},
      formOptions: {}
    }
  },
  computed: {
    formStep () {
      return (this.step % (this.maxSteps + 1))
    }
  },
  methods: {
    formSubmit () {
      const data = Object.assign({}, this.form)

      // delete "meta" data (form input that need not be submitted) stored within form object
      delete data.meta

      // replace the "person responsible" object with the person's guid
      if (data.driller_responsible && data.driller_responsible.person_guid) {
        data.driller_responsible = data.driller_responsible.person_guid
      }

      if (data.well && data.well.well_tag_number) {
        data.well = data.well.well_tag_number
      }

      this.formSubmitLoading = true
      this.errors = {}
      ApiService.post('submissions', data).then(() => {
        this.formSubmitSuccess = true
        this.resetForm()
      }).catch((error) => {
        this.errors = error.response.data
      }).finally(() => {
        this.formSubmitLoading = false
      })
    },
    confirmSubmit () {
      this.confirmSubmitModal = true
    },
    resetForm () {
      this.form = {
        well_activity_type: 'CON',
        well: null,
        well_class: '',
        well_subclass: '',
        intended_water_use: '',
        identification_plate_number: null,
        well_plate_attached: '',
        driller_responsible: null,
        driller_name: '',
        consultant_name: '',
        consultant_company: '',
        work_start_date: '',
        work_end_date: '',
        owner_full_name: '',
        owner_mailing_address: '',
        owner_city: '',
        owner_province_state: '',
        owner_postal_code: '',
<<<<<<< HEAD
        street_address: '', // this is the street address of the well location
        city: '', // well location city
        legal_lot: '',
        legal_plan: '',
        legal_district_lot: '',
        legal_block: '',
        legal_section: '',
        legal_township: '',
        legal_range: '',
        land_district: '',
        legal_pid: '',
        well_location_description: '',
        latitude: '',
        longitude: ''
=======

        // non-form fields that should be saved with form
        meta: {
          drillerSameAsPersonResponsible: false
        }
>>>>>>> 64c32235
      }
    },
    saveForm () {
      // saves a copy of form data locally
      this.saveStatusReset()
      const data = JSON.stringify(this.form)
      localStorage.setItem('savedFormData', data)
      setTimeout(() => { this.saveFormSuccess = true }, 10)
      setTimeout(() => { this.saveFormSuccess = false }, 1000)
    },
    loadForm () {
      this.saveStatusReset()
      const storedData = localStorage.getItem('savedFormData')
      if (storedData) {
        this.resetForm()

        // some form features depend on watching form field values.
        // setTimeout pushes rendering new data down execution queue
        // to give watchers a chance to act on each set of changes
        // (e.g. form reset, form population)
        setTimeout(() => {
          const parsedData = JSON.parse(storedData)
          this.form = Object.assign(this.form, parsedData)
          this.fieldsLoaded = Object.assign(this.fieldsLoaded, parsedData)
          setTimeout(() => { this.loadFormSuccess = true }, 0)
          setTimeout(() => { this.fieldsLoaded = {} }, 0)
          setTimeout(() => { this.loadFormSuccess = false }, 1000)
        }, 0)
      }
    },
    loadConfirmation () {
      this.confirmLoadModal = true
    },
    saveStatusReset () {
      this.saveFormSuccess = false
      this.loadFormSuccess = false
    },
    setWellTagNumber (well) {
      // setWellTagNumber is used to link an activity report to a well other than through the dropdown menu.
      // the dropdown menu returns an object so this method also does.
      this.form.well = { well_tag_number: well }
    }
  },
  watch: {
    form: {
      handler () {
        this.saveStatusReset()
      },
      deep: true
    }
  },
  created () {
    this.resetForm()
    this.$store.dispatch(FETCH_CODES)

    if (this.$route.params.id) {
      this.setWellTagNumber(this.$route.params.id)
    }
    if (this.$route.name === 'SubmissionsEdit') {
      this.form.well_activity_type = 'STAFF_EDIT'
    }
  }
}
</script>

<style lang="scss">
.slide-leave-active,
.slide-enter-active {
  transition: 1s;
}
.slide-enter {
  transform: translate(100%, 0);
}
.slide-leave-to {
  transform: translate(-100%, 0);
}
.bounce-enter-active {
  animation: bounce-in .5s;
}
.bounce-leave-active {
  animation: bounce-out .2s;
}
@keyframes bounce-in {
  0% {
    transform: scale(0);
  }
  50% {
    transform: scale(1.5);
  }
  100% {
    transform: scale(1);
  }
}
@keyframes bounce-out {
  100% {
    transform: scale(0)
  }
}
</style><|MERGE_RESOLUTION|>--- conflicted
+++ resolved
@@ -239,7 +239,6 @@
         owner_city: '',
         owner_province_state: '',
         owner_postal_code: '',
-<<<<<<< HEAD
         street_address: '', // this is the street address of the well location
         city: '', // well location city
         legal_lot: '',
@@ -253,14 +252,12 @@
         legal_pid: '',
         well_location_description: '',
         latitude: '',
-        longitude: ''
-=======
+        longitude: '',
 
         // non-form fields that should be saved with form
         meta: {
           drillerSameAsPersonResponsible: false
         }
->>>>>>> 64c32235
       }
     },
     saveForm () {
