--- conflicted
+++ resolved
@@ -58,37 +58,6 @@
           </div>
         </b-alert>
 
-<<<<<<< HEAD
-        <b-form @submit.prevent="confirmSubmit">
-          <!-- if preview === true : Preview -->
-          <submission-preview
-            v-if="preview"
-            :form="form"
-            :activity="activityType"
-            :sections="displayFormSection"
-            :errors="errors"
-            :reportSubmitted="formSubmitSuccess"
-            :formSubmitLoading="formSubmitLoading"
-            v-on:back="handlePreviewBackButton"
-            v-on:startNewReport="handleExitPreviewAfterSubmit"
-            />
-          <!-- if preview === false : Activity submission form -->
-          <activity-submission-form
-            v-else
-            :form="form"
-            :activityType.sync="activityType"
-            :sections="displayFormSection"
-            :formSteps="formSteps"
-            :errors="errors"
-            :formIsFlat.sync="formIsFlat"
-            :trackValueChanges="trackValueChanges"
-            :formSubmitLoading="formSubmitLoading"
-            :isStaffEdit="isStaffEdit"
-            v-on:preview="handlePreviewButton"
-            v-on:submit_edit="formSubmit"
-            v-on:resetForm="resetForm"
-            />
-=======
       <b-form @submit.prevent="confirmSubmit">
         <!-- if preview === true : Preview -->
         <submission-preview
@@ -119,7 +88,6 @@
           v-on:submit_edit="formSubmit"
           v-on:resetForm="resetForm"
           />
->>>>>>> b96cb24f
 
             <!-- Form submission confirmation -->
             <b-modal
