--- conflicted
+++ resolved
@@ -418,10 +418,8 @@
         sealant_material: '',
         backfill_material: '',
         decommission_details: '',
-<<<<<<< HEAD
         observation_well_number: '',
         observation_well_status: '',
-=======
         aquifer_vulnerability_index: '',
         storativity: '',
         transmissivity: '',
@@ -432,7 +430,6 @@
         testing_duration: '',
         analytic_solution_type: '',
         boundary_effect: '',
->>>>>>> 5ad9fc04
 
         // non-form fields that should be saved with form
         meta: {
