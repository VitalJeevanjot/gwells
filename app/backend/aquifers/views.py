--- conflicted
+++ resolved
@@ -345,7 +345,6 @@
         return HttpResponse(status=204)
 
 
-<<<<<<< HEAD
 class SaveAquiferGeometry(APIView):
     """
 
@@ -355,8 +354,8 @@
 
     @swagger_auto_schema(auto_schema=None)
     def post(self, request, aquifer_id):
-        print ("Request Data")
-        print (request.data)
+        print("Request Data")
+        print(request.data)
         if 'geometry' not in request.data:
             raise ParseError("Empty content")
 
@@ -374,12 +373,6 @@
         return Response(status=status.HTTP_204_NO_CONTENT)
 
 
-class AquifersSpatial(APIView):
-
-    permission_classes = (AllowAny,)
-
-    def get(self, request):
-=======
 AQUIFER_PROPERTIES = openapi.Schema(
     type=openapi.TYPE_OBJECT,
     title='GeoJSON Feature properties.',
@@ -402,7 +395,8 @@
 
 
 @swagger_auto_schema(
-    operation_description=('Get GeoJSON (see https://tools.ietf.org/html/rfc7946) dump of aquifers.'),
+    operation_description=(
+        'Get GeoJSON (see https://tools.ietf.org/html/rfc7946) dump of aquifers.'),
     method='get',
     manual_parameters=[GEO_JSON_PARAMS],
     responses={
@@ -410,22 +404,22 @@
         200: openapi.Response(
             'GeoJSON data for aquifers.',
             get_geojson_schema(AQUIFER_PROPERTIES, 'Polygon'))
-        })
+    })
 @api_view(['GET'])
 def aquifer_geojson(request):
     realtime = request.GET.get('realtime') in ('True', 'true')
     if realtime:
-        iterator = GeoJSONIterator(AQUIFERS_SQL, AQUIFER_CHUNK_SIZE, connection.cursor(), MAX_AQUIFERS_SQL)
+        iterator = GeoJSONIterator(
+            AQUIFERS_SQL, AQUIFER_CHUNK_SIZE, connection.cursor(), MAX_AQUIFERS_SQL)
         response = StreamingHttpResponse((item for item in iterator),
                                          content_type='application/json')
         response['Content-Disposition'] = 'attachment; filename="aquifers.json"'
         return response
     else:
->>>>>>> 25ca10bc
         # Generating spatial data realtime is much too slow,
         # so we have to redirect to a pre-generated instance.
         url = 'https://{}/{}/{}'.format(
             get_env_variable('S3_HOST'),
             get_env_variable('S3_WELL_EXPORT_BUCKET'),
             'api/v1/gis/aquifers.json')
-        return HttpResponseRedirect(url)
+        return HttpResponseRedirect(url)