"""
    Licensed under the Apache License, Version 2.0 (the "License");
    you may not use this file except in compliance with the License.
    You may obtain a copy of the License at

        http://www.apache.org/licenses/LICENSE-2.0

    Unless required by applicable law or agreed to in writing, software
    distributed under the License is distributed on an "AS IS" BASIS,
    WITHOUT WARRANTIES OR CONDITIONS OF ANY KIND, either express or implied.
    See the License for the specific language governing permissions and
    limitations under the License.
"""

from rest_framework.response import Response
from django.views.generic import TemplateView
from rest_framework.generics import ListCreateAPIView
from rest_framework.views import APIView

from gwells.pagination import APILimitOffsetPagination
from wells.permissions import WellsEditPermissions
from gwells.models import ProvinceStateCode
from gwells.serializers import ProvinceStateCodeSerializer
from wells.models import (
    ActivitySubmission,
    CasingCode,
    CasingMaterialCode,
    IntendedWaterUseCode,
    LandDistrictCode,
    Well,
    WellClassCode,
    WellSubclassCode)
from submissions.models import WellActivityCode
from wells.serializers import (
    CasingCodeSerializer,
    CasingMaterialSerializer
)
from submissions.serializers import (
    WellSubmissionSerializer,
    WellActivityCodeSerializer,
    WellClassCodeSerializer,
    WellSubclassCodeSerializer,
    IntendedWaterUseCodeSerializer,
    LandDistrictSerializer
)


class SubmissionListAPIView(ListCreateAPIView):
    """List and create submissions

    get: returns a list of well activity submissions
    post: adds a new submission
    """

    permission_classes = (WellsEditPermissions,)
    model = ActivitySubmission
    queryset = ActivitySubmission.objects.all()
    pagination_class = APILimitOffsetPagination
    serializer_class = WellSubmissionSerializer

    def get_queryset(self):
        qs = self.queryset
        qs = qs \
            .select_related(
                "well_class",
                "well_subclass",
                "intended_water_use",
                "driller_responsible",
                "owner_province_state",
                "ground_elevation_method",
                "drilling_method",
                "surface_seal_material",
                "surface_seal_method",
                "liner_material",
            ) \
            .prefetch_related(
                "water_quality_characteristics",
                "lithologydescription_set",
                "linerperforation_set",
                "productiondata_set",
                "casing_set",
                "screen_set",
            ) \
            .order_by("filing_number")
        return qs

    def list(self, request):
        """ List activity submissions with pagination """
        queryset = self.get_queryset()
        filtered_queryset = self.filter_queryset(queryset)

        page = self.paginate_queryset(filtered_queryset)
        if page is not None:
            serializer = WellSubmissionSerializer(page, many=True)
            return self.get_paginated_response(serializer.data)

        serializer = WellSubmissionSerializer(filtered_queryset, many=True)
        return Response(serializer.data)


class SubmissionsOptions(APIView):
    """Options required for submitting activity report forms"""

    def get(self, request):
        options = {}

        province_codes = ProvinceStateCodeSerializer(
            instance=ProvinceStateCode.objects.all(), many=True)
        activity_codes = WellActivityCodeSerializer(
            instance=WellActivityCode.objects.all(), many=True)
        well_class_codes = WellClassCodeSerializer(
            instance=WellClassCode.objects.prefetch_related("wellsubclasscode_set"), many=True)
        intended_water_use_codes = IntendedWaterUseCodeSerializer(
            instance=IntendedWaterUseCode.objects.all(), many=True)
<<<<<<< HEAD
        casing_codes = CasingCodeSerializer(instance=CasingCode.objects.all(), many=True)
        casing_material = CasingMaterialSerializer(instance=CasingMaterialCode.objects.all(), many=True)
=======
        land_district_codes = LandDistrictSerializer(
            instance=LandDistrictCode.objects.all(), many=True)
>>>>>>> 66681fb6

        options["province_codes"] = province_codes.data
        options["activity_types"] = activity_codes.data
        options["well_classes"] = well_class_codes.data
        options["intended_water_uses"] = intended_water_use_codes.data
<<<<<<< HEAD
        options["casing_codes"] = casing_codes.data
        options["casing_materials"] = casing_material.data
=======
        options["land_district_codes"] = land_district_codes.data
>>>>>>> 66681fb6

        return Response(options)


class SubmissionsHomeView(TemplateView):
    """Loads the html file containing the Submissions web app"""
    template_name = 'submissions/submissions.html'<|MERGE_RESOLUTION|>--- conflicted
+++ resolved
@@ -112,24 +112,18 @@
             instance=WellClassCode.objects.prefetch_related("wellsubclasscode_set"), many=True)
         intended_water_use_codes = IntendedWaterUseCodeSerializer(
             instance=IntendedWaterUseCode.objects.all(), many=True)
-<<<<<<< HEAD
         casing_codes = CasingCodeSerializer(instance=CasingCode.objects.all(), many=True)
         casing_material = CasingMaterialSerializer(instance=CasingMaterialCode.objects.all(), many=True)
-=======
         land_district_codes = LandDistrictSerializer(
             instance=LandDistrictCode.objects.all(), many=True)
->>>>>>> 66681fb6
 
         options["province_codes"] = province_codes.data
         options["activity_types"] = activity_codes.data
         options["well_classes"] = well_class_codes.data
         options["intended_water_uses"] = intended_water_use_codes.data
-<<<<<<< HEAD
         options["casing_codes"] = casing_codes.data
         options["casing_materials"] = casing_material.data
-=======
         options["land_district_codes"] = land_district_codes.data
->>>>>>> 66681fb6
 
         return Response(options)
 
