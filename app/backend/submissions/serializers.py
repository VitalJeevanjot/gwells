--- conflicted
+++ resolved
@@ -488,10 +488,8 @@
             'internal_comments',
             'alternative_specs_submitted',
             'decommission_description_set',
-<<<<<<< HEAD
             'observation_well_number',
             'observation_well_status',
-=======
             'aquifer_vulnerability_index',
             'storativity',
             'transmissivity',
@@ -502,7 +500,6 @@
             'testing_duration',
             'analytic_solution_type',
             'boundary_effect',
->>>>>>> 5ad9fc04
         )
 
 
