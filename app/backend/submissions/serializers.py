--- conflicted
+++ resolved
@@ -23,37 +23,30 @@
 import wells.stack
 from wells.models import (
     ActivitySubmission,
-    DrillingMethodCode,
     Casing,
     DevelopmentMethodCode,
+    DrillingMethodCode,
     FilterPackMaterialCode,
     FilterPackMaterialSizeCode,
+    GroundElevationMethodCode,
     IntendedWaterUseCode,
-<<<<<<< HEAD
     LandDistrictCode,
     LinerMaterialCode,
     LinerPerforation,
-    Well,
-    WellClassCode,
-    WellSubclassCode)
-=======
     Screen,
+    ScreenAssemblyTypeCode,
+    ScreenBottomCode,
     ScreenIntakeMethodCode,
-    ScreenTypeCode,
     ScreenMaterialCode,
     ScreenOpeningCode,
-    ScreenBottomCode,
-    ScreenAssemblyTypeCode,
-    GroundElevationMethodCode,
+    ScreenTypeCode,
     SurfaceSealMaterialCode,
     SurfaceSealMethodCode,
     SurficialMaterialCode,
     Well,
     WellClassCode,
     WellSubclassCode,
-    YieldEstimationMethodCode,
-    LandDistrictCode,)
->>>>>>> d796f441
+    YieldEstimationMethodCode,)
 
 from submissions.models import WellActivityCode
 
@@ -151,18 +144,14 @@
             "well_yield_unit",
             "diameter",
             "casing_set",
-<<<<<<< HEAD
             "linerperforation_set",
-=======
             "screen_set",
->>>>>>> d796f441
         )
 
     @transaction.atomic
     def create(self, validated_data):
         print('CREATE')
         casings_data = validated_data.pop('casing_set', None)
-<<<<<<< HEAD
         linerperforations_data = validated_data.pop('linerperforation_set', None)
         instance = super().create(validated_data)
         if casings_data:
@@ -171,7 +160,6 @@
         if linerperforations_data:
             for linerperforation_data in linerperforations_data:
                 LinerPerforation.objects.create(activity_submission=instance, **linerperforation_data)
-=======
         screen_data = validated_data.pop('screen_set', None)
         instance = super().create(validated_data)
         if casings_data:
@@ -185,7 +173,6 @@
                     activity_submission=instance, **screen
                 )
 
->>>>>>> d796f441
         # Update the well record
         stacker = wells.stack.StackWells()
         stacker.process(instance.filing_number)
@@ -220,6 +207,7 @@
         model = WellClassCode
         fields = ('well_class_code', 'description', 'wellsubclasscode_set')
 
+
 class FilterPackMaterialCodeSerializer(serializers.ModelSerializer):
     """Serializes Filter Pack codes/descriptions"""
 
@@ -227,6 +215,7 @@
         model = FilterPackMaterialCode
         fields = ('filter_pack_material_code', 'description')
 
+
 class FilterPackMaterialSizeCodeSerializer(serializers.ModelSerializer):
     """Serializes Filter Pack codes/descriptions"""
 
@@ -234,6 +223,7 @@
         model = FilterPackMaterialSizeCode
         fields = ('filter_pack_material_size_code', 'description')
 
+
 class IntendedWaterUseCodeSerializer(serializers.ModelSerializer):
     """Serializes intended water use codes"""
 
@@ -241,6 +231,7 @@
         model = IntendedWaterUseCode
         fields = ('intended_water_use_code', 'description')
 
+
 class LandDistrictSerializer(serializers.ModelSerializer):
     """Serializes Land District codes/descriptions"""
 
@@ -249,14 +240,14 @@
         fields = ('land_district_code', 'name')
 
 
-<<<<<<< HEAD
 class LinerMaterialCodeSerializer(serializers.ModelSerializer):
     """ serializes Liner Material code/description """
 
     class Meta:
         model = LinerMaterialCode
         fields = ('code', 'description')
-=======
+
+
 class ScreenIntakeMethodSerializer(serializers.ModelSerializer):
     """Serializes screen intake method codes"""
 
@@ -358,5 +349,4 @@
 
     class Meta:
         model = YieldEstimationMethodCode
-        fields = ('yield_estimation_method_code', 'description')
->>>>>>> d796f441
+        fields = ('yield_estimation_method_code', 'description')