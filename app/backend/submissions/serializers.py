--- conflicted
+++ resolved
@@ -189,11 +189,9 @@
     casing_set = CasingSerializer(many=True, required=False)
     screen_set = ScreenSerializer(many=True, required=False)
     linerperforation_set = LinerPerforationSerializer(
-<<<<<<< HEAD
         many=True, required=False)
     productiondata_set = ProductionDataSerializer(many=True, required=False)
-=======
-        many=True, required=False)    
+
     coordinate_acquisition_code = serializers.PrimaryKeyRelatedField(
         queryset=CoordinateAcquisitionCode.objects.all(),
         required=False)
@@ -203,7 +201,6 @@
         if 'coordinate_acquisition_code' not in validated_data:
             validated_data['coordinate_acquisition_code'] = CoordinateAcquisitionCode.objects.get(code='H')
         return super().create(validated_data)
->>>>>>> fff6924d
 
     def get_foreign_keys(self):
         return {
