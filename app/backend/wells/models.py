"""
    Licensed under the Apache License, Version 2.0 (the "License");
    you may not use this file except in compliance with the License.
    You may obtain a copy of the License at

        http://www.apache.org/licenses/LICENSE-2.0

    Unless required by applicable law or agreed to in writing, software
    distributed under the License is distributed on an "AS IS" BASIS,
    WITHOUT WARRANTIES OR CONDITIONS OF ANY KIND, either express or implied.
    See the License for the specific language governing permissions and
    limitations under the License.
"""
from django.db import models

from model_utils import FieldTracker

from django.db import models
from django.core.validators import MinValueValidator
from decimal import Decimal
import uuid

from gwells.models import AuditModel, ProvinceStateCode, ScreenIntakeMethodCode, ScreenMaterialCode,\
    ScreenOpeningCode, ScreenBottomCode, ScreenTypeCode, ScreenAssemblyTypeCode
from gwells.models.lithology import (
    LithologyDescriptionCode, LithologyColourCode, LithologyHardnessCode,
    LithologyMaterialCode, BedrockMaterialCode, BedrockMaterialDescriptorCode, LithologyStructureCode,
    LithologyMoistureCode, SurficialMaterialCode)
from registries.models import Person
from submissions.models import WellActivityCode
from aquifers.models import Aquifer


class DecommissionMethodCode(AuditModel):
    decommission_method_code = models.CharField(primary_key=True, max_length=10, editable=False,
                                                verbose_name="Code")
    description = models.CharField(max_length=255, verbose_name="Description")
    display_order = models.PositiveIntegerField()

    effective_date = models.DateTimeField(blank=True, null=True)
    expiry_date = models.DateTimeField(blank=True, null=True)

    class Meta:
        db_table = 'decommission_method_code'
        ordering = ['display_order']

    def __str__(self):
        return self.description


class BCGS_Numbers(AuditModel):
    bcgs_id = models.BigIntegerField(primary_key=True, editable=False)
    bcgs_number = models.CharField(max_length=20, verbose_name="BCGS Mapsheet Number")

    class Meta:
        db_table = 'bcgs_number'

    def __str__(self):
        return self.bcgs_number


class ObsWellStatusCode(AuditModel):
    """
    Observation Well Status.
    """
    obs_well_status_code = models.CharField(
        primary_key=True, max_length=10, editable=False)
    description = models.CharField(max_length=255)
    display_order = models.PositiveIntegerField()

    effective_date = models.DateTimeField(blank=True, null=True)
    expiry_date = models.DateTimeField(blank=True, null=True)

    class Meta:
        db_table = 'obs_well_status_code'
        ordering = ['display_order', 'obs_well_status_code']

    def save(self, *args, **kwargs):
        self.validate()
        super(WellStatusCode, self).save(*args, **kwargs)


class YieldEstimationMethodCode(AuditModel):
    """
     The method used to estimate the yield of a well, e.g. Air Lifting, Bailing, Pumping.
    """
    yield_estimation_method_code = models.CharField(primary_key=True, max_length=10, editable=False)
    description = models.CharField(max_length=100)
    display_order = models.PositiveIntegerField()

    effective_date = models.DateTimeField(blank=True, null=True)
    expiry_date = models.DateTimeField(blank=True, null=True)

    class Meta:
        db_table = 'yield_estimation_method_code'
        ordering = ['display_order', 'description']

    def __str__(self):
        return self.description


class WaterQualityCharacteristic(AuditModel):
    """
     The characteristic of the well water, e.g. Fresh, Salty, Clear.
    """

    code = models.CharField(primary_key=True, max_length=10, db_column='water_quality_characteristic_code')
    description = models.CharField(max_length=100)
    display_order = models.PositiveIntegerField()

    class Meta:
        db_table = 'water_quality_characteristic'
        ordering = ['display_order', 'description']

    def __str__(self):
        return self.description


class DevelopmentMethodCode(AuditModel):
    """
     How the well was developed in order to remove the fine sediment and other organic or inorganic material
     that immediately surrounds the well screen, the drill hole or the intake area at the bottom of the well,
     e.g. air lifting, pumping, bailing.
    """
    development_method_code = models.CharField(primary_key=True, max_length=10, editable=False)
    description = models.CharField(max_length=100)
    display_order = models.PositiveIntegerField()

    effective_date = models.DateTimeField(blank=True, null=True)
    expiry_date = models.DateTimeField(blank=True, null=True)

    class Meta:
        db_table = 'development_method_code'
        ordering = ['display_order', 'description']

    def __str__(self):
        return self.description


class FilterPackMaterialSizeCode(AuditModel):
    """
     The size of material used to pack a well filter, e.g. 1.0 - 2.0 mm, 2.0 - 4.0 mm, 4.0 - 8.0 mm.
    """
    filter_pack_material_size_code = models.CharField(primary_key=True, max_length=10, editable=False)
    description = models.CharField(max_length=100)
    display_order = models.PositiveIntegerField()

    effective_date = models.DateTimeField(blank=True, null=True)
    expiry_date = models.DateTimeField(blank=True, null=True)

    class Meta:
        db_table = 'filter_pack_material_size_code'
        ordering = ['display_order', 'description']

    def __str__(self):
        return self.description


class FilterPackMaterialCode(AuditModel):
    """
     The material used to pack a well filter, e.g. Very coarse sand, Very fine gravel, Fine gravel.
    """
    filter_pack_material_code = models.CharField(primary_key=True, max_length=10, editable=False)
    description = models.CharField(max_length=100)
    display_order = models.PositiveIntegerField()

    effective_date = models.DateTimeField(blank=True, null=True)
    expiry_date = models.DateTimeField(blank=True, null=True)

    class Meta:
        db_table = 'filter_pack_material_code'
        ordering = ['display_order', 'description']

    def __str__(self):
        return self.description


class LinerMaterialCode(AuditModel):
    """
     Liner material installed in a well to protect the well pump or other works in the well from damage.
    """
    code = models.CharField(
        primary_key=True, max_length=10, editable=False, db_column='liner_material_code')
    description = models.CharField(max_length=100)
    display_order = models.PositiveIntegerField()

    effective_date = models.DateTimeField(blank=True, null=True)
    expiry_date = models.DateTimeField(blank=True, null=True)

    class Meta:
        db_table = 'liner_material_code'
        ordering = ['display_order', 'description']

    def __str__(self):
        return self.description


class SurfaceSealMethodCode(AuditModel):
    """
     Method used to install the surface seal in the annular space around the outside of the outermost casing
     and between mulitple casings of a well.
    """
    surface_seal_method_code = models.CharField(primary_key=True, max_length=10, editable=False)
    description = models.CharField(max_length=100)
    display_order = models.PositiveIntegerField()

    effective_date = models.DateTimeField(blank=True, null=True)
    expiry_date = models.DateTimeField(blank=True, null=True)

    class Meta:
        db_table = 'surface_seal_method_code'
        ordering = ['display_order', 'description']

    def __str__(self):
        return self.description


class SurfaceSealMaterialCode(AuditModel):
    """
     Sealant material used that is installed in the annular space around the outside of the outermost casing
     and between multiple casings of a well.
    """
    surface_seal_material_code = models.CharField(primary_key=True, max_length=10, editable=False)
    description = models.CharField(max_length=100)
    display_order = models.PositiveIntegerField()

    effective_date = models.DateTimeField(blank=True, null=True)
    expiry_date = models.DateTimeField(blank=True, null=True)

    class Meta:
        db_table = 'surface_seal_material_code'
        ordering = ['display_order', 'description']

    def __str__(self):
        return self.description


class DrillingMethodCode(AuditModel):
    """
    The method used to drill a well. For example, air rotary, dual rotary, cable tool, excavating, other.
    """
    drilling_method_code = models.CharField(primary_key=True, max_length=10, editable=False)
    description = models.CharField(max_length=100)
    display_order = models.PositiveIntegerField()

    effective_date = models.DateTimeField(blank=True, null=True)
    expiry_date = models.DateTimeField(blank=True, null=True)

    class Meta:
        db_table = 'drilling_method_code'
        ordering = ['display_order', 'description']

    def __str__(self):
        return self.description


# TODO: Remove this class - now using registries.something
# Not a Code table, but a representative sample of data to support search
class DrillingCompany(AuditModel):
    """
    Companies who perform drilling.
    """
    drilling_company_guid = models.UUIDField(
        primary_key=True, default=uuid.uuid4, editable=False)
    drilling_company_code = models.CharField(
        max_length=10, blank=True, null=True)
    name = models.CharField(max_length=200)

    class Meta:
        db_table = 'drilling_company'
        verbose_name_plural = 'Drilling Companies'

    def __str__(self):
        return self.name


class LandDistrictCode(AuditModel):
    """
    Lookup of Legal Land Districts.
    """
    land_district_code = models.CharField(
        primary_key=True, max_length=10, editable=False)
    name = models.CharField(max_length=255)
    display_order = models.PositiveIntegerField()

    effective_date = models.DateTimeField(blank=True, null=True)
    expiry_date = models.DateTimeField(blank=True, null=True)

    class Meta:
        db_table = 'land_district_code'
        ordering = ['display_order', 'name']

    def __str__(self):
        return self.name


class LicencedStatusCode(AuditModel):
    """
    LicencedStatusCode of Well.
    """
    licenced_status_code = models.CharField(
        primary_key=True, max_length=10, editable=False)
    description = models.CharField(max_length=255)
    display_order = models.PositiveIntegerField()

    effective_date = models.DateTimeField(blank=True, null=True)
    expiry_date = models.DateTimeField(blank=True, null=True)

    class Meta:
        db_table = 'licenced_status_code'
        ordering = ['display_order', 'licenced_status_code']

    def save(self, *args, **kwargs):
        self.validate()
        super(LicencedStatusCode, self).save(*args, **kwargs)


class IntendedWaterUseCode(AuditModel):
    """
    Usage of Wells (water supply).
    """
    intended_water_use_code = models.CharField(
        primary_key=True, max_length=10, editable=False)
    description = models.CharField(max_length=100)
    display_order = models.PositiveIntegerField()

    effective_date = models.DateTimeField(blank=True, null=True)
    expiry_date = models.DateTimeField(blank=True, null=True)

    class Meta:
        db_table = 'intended_water_use_code'
        ordering = ['display_order', 'description']

    def __str__(self):
        return self.description


class GroundElevationMethodCode(AuditModel):
    """
    The method used to determine the ground elevation of a well.
    Some examples of methods to determine ground elevation include:
    GPS, Altimeter, Differential GPS, Level, 1:50,000 map, 1:20,000 map, 1:10,000 map, 1:5,000 map.
    """
    ground_elevation_method_code = models.CharField(primary_key=True, max_length=10, editable=False)
    description = models.CharField(max_length=100)
    display_order = models.PositiveIntegerField()

    effective_date = models.DateTimeField(blank=True, null=True)
    expiry_date = models.DateTimeField(blank=True, null=True)

    class Meta:
        db_table = 'ground_elevation_method_code'
        ordering = ['display_order', 'description']

    def __str__(self):
        return self.description


class WellClassCode(AuditModel):
    """
    Class of Well type.
    """
    well_class_code = models.CharField(
        primary_key=True, max_length=10, editable=False)
    description = models.CharField(max_length=100)
    display_order = models.PositiveIntegerField()

    effective_date = models.DateTimeField(blank=True, null=True)
    expiry_date = models.DateTimeField(blank=True, null=True)

    class Meta:
        db_table = 'well_class_code'
        ordering = ['display_order', 'description']

    def __str__(self):
        return self.description


class WellStatusCode(AuditModel):
    """
    Well Status.
    """
    well_status_code = models.CharField(
        primary_key=True, max_length=10, editable=False)
    description = models.CharField(max_length=255)
    display_order = models.PositiveIntegerField()

    effective_date = models.DateTimeField(blank=True, null=True)
    expiry_date = models.DateTimeField(blank=True, null=True)

    class Meta:
        db_table = 'well_status_code'
        ordering = ['display_order', 'well_status_code']

    def save(self, *args, **kwargs):
        self.validate()
        super(WellStatusCode, self).save(*args, **kwargs)


class WellSubclassCode(AuditModel):
    """
    Subclass of Well type; we use GUID here as Django doesn't support multi-column PK's
    """
    well_subclass_guid = models.UUIDField(
        primary_key=True, default=uuid.uuid4, editable=False)
    well_class = models.ForeignKey(WellClassCode, null=True, db_column='well_class_code',
                                   on_delete=models.PROTECT, blank=True)
    well_subclass_code = models.CharField(max_length=10)
    description = models.CharField(max_length=100)
    display_order = models.PositiveIntegerField()

    effective_date = models.DateTimeField(blank=True, null=True)
    expiry_date = models.DateTimeField(blank=True, null=True)

    class Meta:
        db_table = 'well_subclass_code'
        ordering = ['display_order', 'description']

    def validate_unique(self, exclude=None):
        qs = Room.objects.filter(name=self.well_subclass_code)
        if qs.filter(well_class__well_class_code=self.well_class__well_class_code).exists():
            raise ValidationError('Code must be unique per Well Class')

    def save(self, *args, **kwargs):
        self.validate_unique()
        super(WellSubclassCode, self).save(*args, **kwargs)

    def __str__(self):
        return self.description


class WellYieldUnitCode(AuditModel):
    """
    Units of Well Yield.
    """
    well_yield_unit_code = models.CharField(
        primary_key=True, max_length=10, editable=False)
    description = models.CharField(max_length=100)
    display_order = models.PositiveIntegerField()

    effective_date = models.DateTimeField(blank=True, null=True)
    expiry_date = models.DateTimeField(blank=True, null=True)

    class Meta:
        db_table = 'well_yield_unit_code'
        ordering = ['display_order', 'description']

    def __str__(self):
        return self.description


class Well(AuditModel):
    """
    Well information.
    """
    well_guid = models.UUIDField(
        primary_key=False, default=uuid.uuid4, editable=False)
    well_tag_number = models.AutoField(
        primary_key=True, verbose_name='Well Tag Number')
    identification_plate_number = models.PositiveIntegerField(
        unique=True, blank=True, null=True, verbose_name="Well Identification Plate Number")

    owner_full_name = models.CharField(
        max_length=200, verbose_name='Owner Name')
    owner_mailing_address = models.CharField(
        max_length=100, verbose_name='Mailing Address')
    owner_city = models.CharField(max_length=100, verbose_name='Town/City')
    owner_province_state = models.ForeignKey(
        ProvinceStateCode, db_column='province_state_code', on_delete=models.CASCADE, blank=True,
        verbose_name='Province', null=True)
    owner_postal_code = models.CharField(
        max_length=10, blank=True, verbose_name='Postal Code')

    well_class = models.ForeignKey(WellClassCode, null=True, db_column='well_class_code',
                                   on_delete=models.CASCADE, verbose_name='Well Class')
    well_subclass = models.ForeignKey(WellSubclassCode, db_column='well_subclass_guid',
                                      on_delete=models.CASCADE, blank=True, null=True,
                                      verbose_name='Well Subclass')
    intended_water_use = models.ForeignKey(IntendedWaterUseCode, db_column='intended_water_use_code',
                                           on_delete=models.CASCADE, blank=True, null=True,
                                           verbose_name='Intended Water Use')
    well_status = models.ForeignKey(WellStatusCode, db_column='well_status_code',
                                    on_delete=models.CASCADE, blank=True, null=True,
                                    verbose_name='Well Status')
    licenced_status = models.ForeignKey(LicencedStatusCode, db_column='licenced_status_code',
                                        on_delete=models.CASCADE, blank=True, null=True,
                                        verbose_name='Licenced Status')

    street_address = models.CharField(
        max_length=100, blank=True, verbose_name='Street Address')
    city = models.CharField(max_length=50, blank=True,
                            verbose_name='Town/City')
    legal_lot = models.CharField(max_length=10, blank=True, verbose_name='Lot')
    legal_plan = models.CharField(
        max_length=20, blank=True, verbose_name='Plan')
    legal_district_lot = models.CharField(
        max_length=20, blank=True, verbose_name='District Lot')
    legal_block = models.CharField(
        max_length=10, blank=True, verbose_name='Block')
    legal_section = models.CharField(
        max_length=10, blank=True, verbose_name='Section')
    legal_township = models.CharField(
        max_length=20, blank=True, verbose_name='Township')
    legal_range = models.CharField(
        max_length=10, blank=True, verbose_name='Range')
    land_district = models.ForeignKey(LandDistrictCode, db_column='land_district_code',
                                      on_delete=models.CASCADE, blank=True, null=True,
                                      verbose_name='Land District')
    legal_pid = models.PositiveIntegerField(blank=True, null=True,
                                            verbose_name='Property Identification Description (PID)')
    well_location_description = models.CharField(
        max_length=500, blank=True, verbose_name='Description of Well Location')

    construction_start_date = models.DateField(
        null=True, verbose_name="Construction Start Date")
    construction_end_date = models.DateField(
        null=True, verbose_name="Construction Date")

    alteration_start_date = models.DateField(
        null=True, verbose_name="Alteration Start Date")
    alteration_end_date = models.DateField(
        null=True, verbose_name="Alteration Date")

    decommission_start_date = models.DateField(
        null=True, verbose_name="Decommission Start Date")
    decommission_end_date = models.DateField(
        null=True, verbose_name="Decommission Date")

    drilling_company = models.ForeignKey(DrillingCompany, db_column='drilling_company_guid',
                                         on_delete=models.CASCADE, blank=True, null=True,
                                         verbose_name='Drilling Company')

    well_identification_plate_attached = models.CharField(
        max_length=500, blank=True, null=True, verbose_name='Well Identification Plate Is Attached')

    latitude = models.DecimalField(
        max_digits=8, decimal_places=6, blank=True, null=True, verbose_name='Latitude')
    longitude = models.DecimalField(
        max_digits=9, decimal_places=6, blank=True, null=True, verbose_name='Longitude')
    ground_elevation = models.DecimalField(
        max_digits=10, decimal_places=2, blank=True, null=True, verbose_name='Ground Elevation')
    ground_elevation_method = models.ForeignKey(GroundElevationMethodCode,
                                                db_column='ground_elevation_method_code',
                                                on_delete=models.CASCADE, blank=True, null=True,
                                                verbose_name='Elevation Determined By')
    drilling_method = models.ForeignKey(DrillingMethodCode, db_column='drilling_method_code',
                                        on_delete=models.CASCADE, blank=True, null=True,
                                        verbose_name='Drilling Method')
    other_drilling_method = models.CharField(
        max_length=50, blank=True, null=True, verbose_name='Specify Other Drilling Method')
    well_orientation = models.BooleanField(default=True, verbose_name='Orientation of Well', choices=(
        (True, 'vertical'), (False, 'horizontal')))

    surface_seal_material = models.ForeignKey(SurfaceSealMaterialCode, db_column='surface_seal_material_code',
                                              on_delete=models.CASCADE, blank=True, null=True,
                                              verbose_name='Surface Seal Material')
    surface_seal_length = models.DecimalField(
        max_digits=5, decimal_places=2, blank=True, null=True, verbose_name='Surface Seal Length')
    surface_seal_thickness = models.DecimalField(
        max_digits=7, decimal_places=2, blank=True, null=True, verbose_name='Surface Seal Thickness')
    surface_seal_method = models.ForeignKey(SurfaceSealMethodCode, db_column='surface_seal_method_code',
                                            on_delete=models.CASCADE, blank=True, null=True,
                                            verbose_name='Surface Seal Installation Method')
    backfill_type = models.CharField(
        max_length=250, blank=True, null=True, verbose_name="Backfill Material Above Surface Seal")
    backfill_depth = models.DecimalField(
        max_digits=7, decimal_places=2, blank=True, null=True, verbose_name='Backfill Depth')

    liner_material = models.ForeignKey(LinerMaterialCode, db_column='liner_material_code',
                                       on_delete=models.CASCADE, blank=True, null=True,
                                       verbose_name='Liner Material')
    liner_diameter = models.DecimalField(max_digits=7, decimal_places=2, blank=True, null=True,
                                         verbose_name='Liner Diameter',
                                         validators=[MinValueValidator(Decimal('0.00'))])
    liner_thickness = models.DecimalField(max_digits=5, decimal_places=3, blank=True, null=True,
                                          verbose_name='Liner Thickness',
                                          validators=[MinValueValidator(Decimal('0.00'))])
    liner_from = models.DecimalField(max_digits=7, decimal_places=2, blank=True, null=True,
                                     verbose_name='Liner From',
                                     validators=[MinValueValidator(Decimal('0.00'))])
    liner_to = models.DecimalField(max_digits=7, decimal_places=2, blank=True, null=True,
                                   verbose_name='Liner To', validators=[MinValueValidator(Decimal('0.01'))])

    screen_intake_method = models.ForeignKey(ScreenIntakeMethodCode, db_column='screen_intake_method_code',
                                             on_delete=models.CASCADE, blank=True, null=True,
                                             verbose_name='Intake Method')
    screen_type = models.ForeignKey(ScreenTypeCode, db_column='screen_type_code',
                                    on_delete=models.CASCADE, blank=True, null=True, verbose_name='Type')
    screen_material = models.ForeignKey(ScreenMaterialCode, db_column='screen_material_code',
                                        on_delete=models.CASCADE, blank=True, null=True,
                                        verbose_name='Material')
    other_screen_material = models.CharField(
        max_length=50, blank=True, verbose_name='Specify Other Screen Material')
    screen_opening = models.ForeignKey(ScreenOpeningCode, db_column='screen_opening_code',
                                       on_delete=models.CASCADE, blank=True, null=True,
                                       verbose_name='Opening')
    screen_bottom = models.ForeignKey(ScreenBottomCode, db_column='screen_bottom_code',
                                      on_delete=models.CASCADE, blank=True, null=True, verbose_name='Bottom')
    other_screen_bottom = models.CharField(
        max_length=50, blank=True, verbose_name='Specify Other Screen Bottom')

    filter_pack_from = models.DecimalField(max_digits=7, decimal_places=2, blank=True, null=True,
                                           verbose_name='Filter Pack From',
                                           validators=[MinValueValidator(Decimal('0.00'))])
    filter_pack_to = models.DecimalField(max_digits=7, decimal_places=2, blank=True, null=True,
                                         verbose_name='Filter Pack To',
                                         validators=[MinValueValidator(Decimal('0.01'))])
    filter_pack_thickness = models.DecimalField(max_digits=5, decimal_places=3, blank=True, null=True,
                                                verbose_name='Filter Pack Thickness',
                                                validators=[MinValueValidator(Decimal('0.00'))])
    filter_pack_material = models.ForeignKey(FilterPackMaterialCode, db_column='filter_pack_material_code',
                                             on_delete=models.CASCADE, blank=True, null=True,
                                             verbose_name='Filter Pack Material')
    filter_pack_material_size = models.ForeignKey(FilterPackMaterialSizeCode,
                                                  db_column='filter_pack_material_size_code',
                                                  on_delete=models.CASCADE, blank=True, null=True,
                                                  verbose_name='Filter Pack Material Size')

    development_method = models.ForeignKey(DevelopmentMethodCode, db_column='development_method_code',
                                           on_delete=models.CASCADE, blank=True, null=True,
                                           verbose_name='Developed By')
    development_hours = models.DecimalField(max_digits=9, decimal_places=2, blank=True, null=True,
                                            verbose_name='Development Total Duration',
                                            validators=[MinValueValidator(Decimal('0.00'))])
    development_notes = models.CharField(
        max_length=255, blank=True, verbose_name='Development Notes')

    water_quality_characteristics = models.ManyToManyField(
        WaterQualityCharacteristic, db_table='well_water_quality', blank=True,
        verbose_name='Obvious Water Quality Characteristics')
    water_quality_colour = models.CharField(
        max_length=60, blank=True, verbose_name='Water Quality Colour')
    water_quality_odour = models.CharField(
        max_length=60, blank=True, verbose_name='Water Quality Odour')

    total_depth_drilled = models.DecimalField(
        max_digits=7, decimal_places=2, blank=True, null=True, verbose_name='Total Depth Drilled')
    finished_well_depth = models.DecimalField(
        max_digits=7, decimal_places=2, blank=True, null=True, verbose_name='Finished Well Depth')
    final_casing_stick_up = models.DecimalField(
        max_digits=6, decimal_places=3, blank=True, null=True, verbose_name='Final Casing Stick Up')
    bedrock_depth = models.DecimalField(
        max_digits=7, decimal_places=2, blank=True, null=True, verbose_name='Depth to Bedrock')
    water_supply_system_name = models.CharField(
        max_length=80, blank=True, null=True, verbose_name='Water Supply System Name')
    water_supply_system_well_name = models.CharField(
        max_length=80, blank=True, null=True, verbose_name='Water Supply System Well Name')
    static_water_level = models.DecimalField(
        max_digits=7, decimal_places=2, blank=True, null=True, verbose_name='Static Water Level (BTOC)')
    well_yield = models.DecimalField(
        max_digits=8, decimal_places=3, blank=True, null=True, verbose_name='Estimated Well Yield')
    artesian_flow = models.DecimalField(
        max_digits=7, decimal_places=2, blank=True, null=True, verbose_name='Artesian Flow')
    artesian_pressure = models.DecimalField(
        max_digits=7, decimal_places=2, blank=True, null=True, verbose_name='Artesian Pressure')
    well_cap_type = models.CharField(
        max_length=40, blank=True, null=True, verbose_name='Well Cap')
    well_disinfected = models.BooleanField(
        default=False, verbose_name='Well Disinfected', choices=((False, 'No'), (True, 'Yes')))

    comments = models.CharField(max_length=3000, blank=True, null=True)
    alternative_specs_submitted = \
        models.BooleanField(default=False,
                            verbose_name='Alternative specs submitted (if required)',
                            choices=((False, 'No'), (True, 'Yes')))

    well_yield_unit = models.ForeignKey(
        WellYieldUnitCode, db_column='well_yield_unit_code', on_delete=models.CASCADE, blank=True, null=True)
    # want to be integer in future
    diameter = models.CharField(max_length=9, blank=True)

    observation_well_number = models.CharField(
        max_length=3, blank=True, null=True, verbose_name="Observation Well Number")

    observation_well_status = models.ForeignKey(
        ObsWellStatusCode, db_column='obs_well_status_code', blank=True, null="True",
        verbose_name="Observation Well Status")

    ems = models.CharField(max_length=10, blank=True, null=True,
                           verbose_name="Environmental Monitoring System (EMS) ID")

    utm_zone_code = models.CharField(
        max_length=10, blank=True, null=True, verbose_name="Zone")
    utm_northing = models.IntegerField(
        blank=True, null=True, verbose_name="UTM Northing")
    utm_easting = models.IntegerField(
        blank=True, null=True, verbose_name="UTM Easting")
    utm_accuracy_code = models.CharField(
        max_length=10, blank=True, null=True, verbose_name="Location Accuracy Code")
    bcgs_id = models.ForeignKey(BCGS_Numbers, db_column='bcgs_id', on_delete=models.CASCADE,
                                blank=True, null=True, verbose_name="BCGS Mapsheet Number")

    decommission_reason = models.CharField(
        max_length=250, blank=True, null=True, verbose_name="Reason for Decommission")
    decommission_method = models.ForeignKey(
        DecommissionMethodCode, db_column='decommission_method_code', blank=True, null="True",
        verbose_name="Method of Decommission")
    sealant_material = models.CharField(
        max_length=100, blank=True, null=True, verbose_name="Sealant Material")
    backfill_material = models.CharField(
        max_length=100, blank=True, null=True, verbose_name="Backfill Material")
    decommission_details = models.CharField(
        max_length=250, blank=True, null=True, verbose_name="Decommission Details")
    ems_id = models.CharField(max_length=30, blank=True, null=True)
    aquifer = models.ForeignKey(Aquifer, db_column='aquifer_id',
                                on_delete=models.CASCADE, blank=True, null=True,
                                verbose_name='Aquifer ID Number')
    tracker = FieldTracker()

    class Meta:
        db_table = 'well'

    def __str__(self):
        if self.well_tag_number:
            return '%d %s' % (self.well_tag_number, self.street_address)
        else:
            return 'No well tag number %s' % (self.street_address)

    # Custom JSON serialisation for Wells. Expand as needed.
    def as_dict(self):
        return {
            "latitude": self.latitude,
            "longitude": self.longitude,
            "guid": self.well_guid,
            "identification_plate_number": self.identification_plate_number,
            "street_address": self.street_address,
            "well_tag_number": self.well_tag_number
        }


class Perforation(AuditModel):
    """
    Liner Details
    """
    perforation_guid = models.UUIDField(
        primary_key=True, default=uuid.uuid4, editable=False)
    well_tag_number = models.ForeignKey(
        Well, db_column='well_tag_number', on_delete=models.CASCADE, blank=True, null=True)
    liner_thickness = models.DecimalField(
        max_digits=5, decimal_places=3, blank=True, null=True, verbose_name='Liner Thickness')
    liner_diameter = models.DecimalField(
        max_digits=7, decimal_places=2, blank=True, null=True, verbose_name='Liner Diameter')
    liner_from = models.DecimalField(
        max_digits=7, decimal_places=2, blank=True, null=True, verbose_name='Liner From')
    liner_to = models.DecimalField(
        max_digits=7, decimal_places=2, blank=True, null=True, verbose_name='Liner To')
    liner_perforation_from = models.DecimalField(
        max_digits=7, decimal_places=2, blank=True, null=True, verbose_name='Perforation From')
    liner_perforation_to = models.DecimalField(
        max_digits=7, decimal_places=2, blank=True, null=True, verbose_name='Perforation To')

    class Meta:
        db_table = 'perforation'
        ordering = ['liner_from', 'liner_to', 'liner_perforation_from',
                    'liner_perforation_to', 'perforation_guid']

    def __str__(self):
        return self.description


class LtsaOwner(AuditModel):
    """
    Well owner information.
    """
    lsts_owner_guid = models.UUIDField(
        primary_key=True, default=uuid.uuid4, editable=False)
    well = models.ForeignKey(Well, db_column='well_tag_number',
                             on_delete=models.CASCADE, blank=True, null=True)
    full_name = models.CharField(max_length=200, verbose_name='Owner Name')
    mailing_address = models.CharField(
        max_length=100, verbose_name='Mailing Address')

    city = models.CharField(max_length=100, verbose_name='Town/City')
    province_state = models.ForeignKey(
        ProvinceStateCode, db_column='province_state_code', on_delete=models.CASCADE, verbose_name='Province')
    postal_code = models.CharField(
        max_length=10, blank=True, verbose_name='Postal Code')

    tracker = FieldTracker()

    class Meta:
        db_table = 'ltsa_owner'

    def __str__(self):
        return '%s %s' % (self.full_name, self.mailing_address)


class CasingMaterialCode(AuditModel):
    """
     The material used for casing a well, e.g., Cement, Plastic, Steel.
    """
    code = models.CharField(primary_key=True, max_length=10, editable=False, db_column='casing_material_code')
    description = models.CharField(max_length=100)
    display_order = models.PositiveIntegerField()

    effective_date = models.DateTimeField(blank=True, null=True)
    expiry_date = models.DateTimeField(blank=True, null=True)

    class Meta:
        db_table = 'casing_material_code'
        ordering = ['display_order', 'description']

    def __str__(self):
        return self.description


class CasingCode(AuditModel):
    """
    Type of Casing used on a well
    """
    code = models.CharField(primary_key=True, max_length=10, editable=False, db_column='casing_code')
    description = models.CharField(max_length=100)
    display_order = models.PositiveIntegerField()

    effective_date = models.DateTimeField(blank=True, null=True)
    expiry_date = models.DateTimeField(blank=True, null=True)

    class Meta:
        db_table = 'casing_code'
        ordering = ['display_order', 'description']

    def __str__(self):
        return self.description


class AquiferWell(AuditModel):
    """
    AquiferWell
    """

    aquifer_well_guid = models.UUIDField(primary_key=True, default=uuid.uuid4, editable=False)
    aquifer_id = models.PositiveIntegerField(verbose_name="Aquifer Number", blank=True, null=True)
    well_tag_number = models.ForeignKey(Well, db_column='well_tag_number', to_field='well_tag_number',
                                        on_delete=models.CASCADE, blank=False, null=False)

    class Meta:
        db_table = 'aquifer_well'


# TODO: This class needs to be moved to submissions.models (in order to do that, the fk references for a
# number of other models needs to be updated)
class ActivitySubmission(AuditModel):
    """
    Activity information on a Well submitted by a user.
    """
    filing_number = models.AutoField(primary_key=True)
    activity_submission_guid = models.UUIDField(
        primary_key=False, default=uuid.uuid4, editable=False)
    well = models.ForeignKey(
        Well, db_column='well_tag_number', on_delete=models.CASCADE, blank=True, null=True)
    well_activity_type = models.ForeignKey(
        WellActivityCode, db_column='well_activity_code', on_delete=models.CASCADE,
        verbose_name='Type of Work')
    well_class = models.ForeignKey(WellClassCode, null=True, db_column='well_class_code',
                                   on_delete=models.CASCADE, verbose_name='Well Class')
    well_subclass = models.ForeignKey(WellSubclassCode, db_column='well_subclass_guid',
                                      on_delete=models.CASCADE, blank=True, null=True,
                                      verbose_name='Well Subclass')
    intended_water_use = models.ForeignKey(IntendedWaterUseCode, db_column='intended_water_use_code',
                                           on_delete=models.CASCADE, blank=True, null=True,
                                           verbose_name='Intended Water Use')
    # Driller responsible should be a required field on all submissions, but for legacy well
    # information this may not be available, so we can't enforce this on a database level.
    driller_responsible = models.ForeignKey(Person, db_column='driller_responsible_guid',
                                            on_delete=models.PROTECT,
                                            verbose_name='Person Responsible for Drilling',
                                            blank=True, null=True)
    driller_name = models.CharField(
        max_length=200, blank=True, verbose_name='Name of Person Who Did the Work')
    consultant_name = models.CharField(
        max_length=200, blank=True, verbose_name='Consultant Name')
    consultant_company = models.CharField(
        max_length=200, blank=True, verbose_name='Consultant Company')
    # Work start & end date should be required fields on all submissions, but for legacy well
    # information this may not be available, so we can't enforce this on a database level.
    work_start_date = models.DateField(
        verbose_name='Work Start Date', null=True, blank=True)
    work_end_date = models.DateField(
        verbose_name='Work End Date', null=True, blank=True)

    owner_full_name = models.CharField(
        max_length=200, verbose_name='Owner Name', null=True)
    owner_mailing_address = models.CharField(
        max_length=100, verbose_name='Mailing Address', blank=True)
    owner_city = models.CharField(max_length=100, verbose_name='Town/City', blank=True)
    owner_province_state = models.ForeignKey(
        ProvinceStateCode, db_column='province_state_code', on_delete=models.CASCADE, verbose_name='Province',
        null=True)
    owner_postal_code = models.CharField(
        max_length=10, blank=True, verbose_name='Postal Code')

    street_address = models.CharField(
        max_length=100, blank=True, verbose_name='Street Address')
    city = models.CharField(max_length=50, blank=True,
                            verbose_name='Town/City')
    legal_lot = models.CharField(max_length=10, blank=True, verbose_name='Lot')
    legal_plan = models.CharField(
        max_length=20, blank=True, verbose_name='Plan')
    legal_district_lot = models.CharField(
        max_length=20, blank=True, verbose_name='District Lot')
    legal_block = models.CharField(
        max_length=10, blank=True, verbose_name='Block')
    legal_section = models.CharField(
        max_length=10, blank=True, verbose_name='Section')
    legal_township = models.CharField(
        max_length=20, blank=True, verbose_name='Township')
    legal_range = models.CharField(
        max_length=10, blank=True, verbose_name='Range')
    land_district = models.ForeignKey(LandDistrictCode, db_column='land_district_code',
                                      on_delete=models.CASCADE, blank=True, null=True,
                                      verbose_name='Land District')
    legal_pid = models.PositiveIntegerField(
        blank=True, null=True, verbose_name='PID')
    well_location_description = models.CharField(
        max_length=500, blank=True, verbose_name='Well Location Description')

    identification_plate_number = models.PositiveIntegerField(
        blank=True, null=True, verbose_name='Identification Plate Number')
    well_plate_attached = models.CharField(
        max_length=500, blank=True, verbose_name='Well Identification Plate Is Attached')

    latitude = models.DecimalField(
        max_digits=8, decimal_places=6, blank=True, null=True)
    longitude = models.DecimalField(
        max_digits=9, decimal_places=6, blank=True, null=True)
    ground_elevation = models.DecimalField(
        max_digits=10, decimal_places=2, blank=True, null=True, verbose_name='Ground Elevation')
    ground_elevation_method = models.ForeignKey(GroundElevationMethodCode,
                                                db_column='ground_elevation_method_code',
                                                on_delete=models.CASCADE, blank=True, null=True,
                                                verbose_name='Elevation Determined By')
    drilling_method = models.ForeignKey(DrillingMethodCode, db_column='drilling_method_code',
                                        on_delete=models.CASCADE, blank=True, null=True,
                                        verbose_name='Drilling Method')
    other_drilling_method = models.CharField(
        max_length=50, blank=True, verbose_name='Specify Other Drilling Method')
    well_orientation = models.BooleanField(default=True, verbose_name='Orientation of Well', choices=(
        (True, 'vertical'), (False, 'horizontal')))
    water_supply_system_name = models.CharField(
        max_length=50, blank=True, verbose_name='Water Supply System Name')
    water_supply_system_well_name = models.CharField(
        max_length=50, blank=True, verbose_name='Water Supply System Well Name')

    surface_seal_material = models.ForeignKey(SurfaceSealMaterialCode, db_column='surface_seal_material_code',
                                              on_delete=models.CASCADE, blank=True, null=True,
                                              verbose_name='Surface Seal Material')
    surface_seal_depth = models.DecimalField(
        max_digits=5, decimal_places=2, blank=True, null=True, verbose_name='Surface Seal Depth')
    surface_seal_thickness = models.DecimalField(max_digits=7, decimal_places=2, blank=True, null=True,
                                                 verbose_name='Surface Seal Thickness',
                                                 validators=[MinValueValidator(Decimal('1.00'))])
    surface_seal_method = models.ForeignKey(SurfaceSealMethodCode, db_column='surface_seal_method_code',
                                            on_delete=models.CASCADE, blank=True, null=True,
                                            verbose_name='Surface Seal Installation Method')
    backfill_above_surface_seal = models.CharField(
        max_length=250, blank=True, verbose_name='Backfill Material Above Surface Seal')
    backfill_above_surface_seal_depth = models.DecimalField(
        max_digits=7, decimal_places=2, blank=True, null=True, verbose_name='Backfill Depth')

    liner_material = models.ForeignKey(LinerMaterialCode, db_column='liner_material_code',
                                       on_delete=models.CASCADE, blank=True, null=True,
                                       verbose_name='Liner Material')
    liner_diameter = models.DecimalField(max_digits=7, decimal_places=2, blank=True, null=True,
                                         verbose_name='Liner Diameter',
                                         validators=[MinValueValidator(Decimal('0.00'))])
    liner_thickness = models.DecimalField(max_digits=5, decimal_places=3, blank=True, null=True,
                                          verbose_name='Liner Thickness',
                                          validators=[MinValueValidator(Decimal('0.00'))])
    liner_from = models.DecimalField(max_digits=7, decimal_places=2, blank=True, null=True,
                                     verbose_name='Liner From',
                                     validators=[MinValueValidator(Decimal('0.00'))])
    liner_to = models.DecimalField(max_digits=7, decimal_places=2, blank=True, null=True,
                                   verbose_name='Liner To', validators=[MinValueValidator(Decimal('0.01'))])

    screen_intake_method = models.ForeignKey(ScreenIntakeMethodCode, db_column='screen_intake_method_code',
                                             on_delete=models.CASCADE, blank=True, null=True,
                                             verbose_name='Intake')
    screen_type = models.ForeignKey(ScreenTypeCode, db_column='screen_type_code',
                                    on_delete=models.CASCADE, blank=True, null=True, verbose_name='Type')
    screen_material = models.ForeignKey(ScreenMaterialCode, db_column='screen_material_code',
                                        on_delete=models.CASCADE, blank=True, null=True,
                                        verbose_name='Material')
    other_screen_material = models.CharField(
        max_length=50, blank=True, verbose_name='Specify Other Screen Material')
    screen_opening = models.ForeignKey(ScreenOpeningCode, db_column='screen_opening_code',
                                       on_delete=models.CASCADE, blank=True, null=True,
                                       verbose_name='Opening')
    screen_bottom = models.ForeignKey(ScreenBottomCode, db_column='screen_bottom_code',
                                      on_delete=models.CASCADE, blank=True, null=True,
                                      verbose_name='Bottom')
    other_screen_bottom = models.CharField(
        max_length=50, blank=True, verbose_name='Specify Other Screen Bottom')

    filter_pack_from = models.DecimalField(max_digits=7, decimal_places=2, blank=True, null=True,
                                           verbose_name='Filter Pack From',
                                           validators=[MinValueValidator(Decimal('0.00'))])
    filter_pack_to = models.DecimalField(max_digits=7, decimal_places=2, blank=True, null=True,
                                         verbose_name='Filter Pack To',
                                         validators=[MinValueValidator(Decimal('0.01'))])
    filter_pack_thickness = models.DecimalField(max_digits=5, decimal_places=3, blank=True, null=True,
                                                verbose_name='Filter Pack Thickness',
                                                validators=[MinValueValidator(Decimal('0.00'))])
    filter_pack_material = models.ForeignKey(FilterPackMaterialCode, db_column='filter_pack_material_code',
                                             on_delete=models.CASCADE, blank=True, null=True,
                                             verbose_name='Filter Pack Material')
    filter_pack_material_size = models.ForeignKey(FilterPackMaterialSizeCode,
                                                  db_column='filter_pack_material_size_code',
                                                  on_delete=models.CASCADE, blank=True, null=True,
                                                  verbose_name='Filter Pack Material Size')

    development_method = models.ForeignKey(DevelopmentMethodCode, db_column='development_method_code',
                                           on_delete=models.CASCADE, blank=True, null=True,
                                           verbose_name='Development Method')
    development_hours = models.DecimalField(max_digits=9, decimal_places=2, blank=True, null=True,
                                            verbose_name='Development Total Duration',
                                            validators=[MinValueValidator(Decimal('0.00'))])
    development_notes = models.CharField(
        max_length=255, blank=True, verbose_name='Development Notes')

    water_quality_characteristics = models.ManyToManyField(
        WaterQualityCharacteristic, db_table='activity_submission_water_quality', blank=True,
        verbose_name='Obvious Water Quality Characteristics')
    water_quality_colour = models.CharField(
        max_length=60, blank=True, verbose_name='Water Quality Colour')
    water_quality_odour = models.CharField(
        max_length=60, blank=True, verbose_name='Water Quality Odour')

    total_depth_drilled = models.DecimalField(
        max_digits=7, decimal_places=2, blank=True, null=True, verbose_name='Total Depth Drilled')
    finished_well_depth = models.DecimalField(
        max_digits=7, decimal_places=2, blank=True, null=True, verbose_name='Finished Well Depth')
    final_casing_stick_up = models.DecimalField(
        max_digits=5, decimal_places=3, blank=True, null=True, verbose_name='Final Casing Stick Up')
    bedrock_depth = models.DecimalField(
        max_digits=7, decimal_places=2, blank=True, null=True, verbose_name='Depth to Bedrock')
    static_water_level = models.DecimalField(
        max_digits=7, decimal_places=2, blank=True, null=True, verbose_name='Static Water Level (BTOC)')
    well_yield = models.DecimalField(
        max_digits=8, decimal_places=3, blank=True, null=True, verbose_name='Estimated Well Yield')
    artesian_flow = models.DecimalField(
        max_digits=7, decimal_places=2, blank=True, null=True, verbose_name='Artesian Flow')
    artesian_pressure = models.DecimalField(
        max_digits=5, decimal_places=2, blank=True, null=True, verbose_name='Artesian Pressure')
    well_cap_type = models.CharField(
        max_length=40, blank=True, verbose_name='Well Cap Type')
    well_disinfected = models.BooleanField(
        default=False, verbose_name='Well Disinfected?', choices=((False, 'No'), (True, 'Yes')))

    comments = models.CharField(max_length=3000, blank=True)
    alternative_specs_submitted = models.BooleanField(
        default=False, verbose_name='Alternative specs submitted (if required)')

    well_yield_unit = models.ForeignKey(
        WellYieldUnitCode, db_column='well_yield_unit_code', on_delete=models.CASCADE, blank=True, null=True)
    # want to be integer in future
    diameter = models.CharField(max_length=9, blank=True)
    ems_id = models.CharField(max_length=30, blank=True)

    tracker = FieldTracker()

    class Meta:
        db_table = 'activity_submission'

    def __str__(self):
        if self.filing_number:
            return '%s %d %s %s' % (self.activity_submission_guid, self.filing_number,
                                    self.well_activity_type.code, self.street_address)
        else:
            return '%s %s' % (self.activity_submission_guid, self.street_address)


class LithologyDescription(AuditModel):
    """
    Lithology information details
    """
    lithology_description_guid = models.UUIDField(
        primary_key=True, default=uuid.uuid4, editable=False)
    activity_submission = models.ForeignKey(
        ActivitySubmission, db_column='filing_number', on_delete=models.CASCADE, blank=True, null=True,
        related_name='lithology_set')
    well = models.ForeignKey(
        Well, db_column='well_tag_number', on_delete=models.CASCADE, blank=True, null=True,
        related_name='lithology_set')
    lithology_from = models.DecimalField(max_digits=7, decimal_places=2, verbose_name='From',
                                         blank=True, null=True,
                                         validators=[MinValueValidator(Decimal('0.00'))])
    lithology_to = models.DecimalField(max_digits=7, decimal_places=2, verbose_name='To',
                                       blank=True, null=True, validators=[MinValueValidator(Decimal('0.01'))])
    lithology_raw_data = models.CharField(
        max_length=250, blank=True, null=True, verbose_name='Raw Data')

    lithology_description = models.ForeignKey(LithologyDescriptionCode,
                                              db_column='lithology_description_code',
                                              on_delete=models.CASCADE, blank=True, null=True,
                                              verbose_name="Description")
    lithology_colour = models.ForeignKey(LithologyColourCode, db_column='lithology_colour_code',
                                         on_delete=models.CASCADE, blank=True, null=True,
                                         verbose_name='Colour')
    lithology_hardness = models.ForeignKey(LithologyHardnessCode, db_column='lithology_hardness_code',
                                           on_delete=models.CASCADE, blank=True, null=True,
                                           verbose_name='Hardness')
    lithology_material = models.ForeignKey(LithologyMaterialCode, db_column='lithology_material_code',
                                           on_delete=models.CASCADE, blank=True, null=True,
                                           verbose_name="Material")

    water_bearing_estimated_flow = models.DecimalField(
        max_digits=10, decimal_places=4, blank=True, null=True, verbose_name='Water Bearing Estimated Flow')
    water_bearing_estimated_flow_units = models.ForeignKey(
        WellYieldUnitCode, db_column='well_yield_unit_code', on_delete=models.CASCADE, blank=True, null=True,
        verbose_name='Units')
    lithology_observation = models.CharField(
        max_length=250, blank=True, null=True, verbose_name='Observations')

    bedrock_material = models.ForeignKey(BedrockMaterialCode, db_column='bedrock_material_code',
                                         on_delete=models.CASCADE, blank=True, null=True,
                                         verbose_name='Bedrock Material')
    bedrock_material_descriptor = models.ForeignKey(
        BedrockMaterialDescriptorCode, db_column='bedrock_material_descriptor_code', on_delete=models.CASCADE,
        blank=True, null=True, verbose_name='Descriptor')
    lithology_structure = models.ForeignKey(LithologyStructureCode, db_column='lithology_structure_code',
                                            on_delete=models.CASCADE, blank=True, null=True,
                                            verbose_name='Bedding')
    lithology_moisture = models.ForeignKey(LithologyMoistureCode, db_column='lithology_moisture_code',
                                           on_delete=models.CASCADE, blank=True, null=True,
                                           verbose_name='Moisture')
    surficial_material = models.ForeignKey(SurficialMaterialCode, db_column='surficial_material_code',
                                           related_name='surficial_material_set', on_delete=models.CASCADE,
                                           blank=True, null=True, verbose_name='Surficial Material')
    secondary_surficial_material = models.ForeignKey(SurficialMaterialCode,
                                                     db_column='secondary_surficial_material_code',
                                                     related_name='secondary_surficial_material_set',
                                                     on_delete=models.CASCADE, blank=True, null=True,
                                                     verbose_name='Secondary Surficial Material')

    lithology_sequence_number = models.BigIntegerField(blank=True, null=True)

    class Meta:
        db_table = 'lithology_description'
        ordering = ["lithology_sequence_number"]

    def __str__(self):
        if self.activity_submission:
            return 'activity_submission {} {} {}'.format(self.activity_submission, self.lithology_from,
                                                         self.lithology_to)
        else:
            return 'well {} {} {}'.format(self.well, self.lithology_from, self.lithology_to)


class ProductionData(AuditModel):
    """
    Water production of a well measured by a driller
    """
    production_data_guid = models.UUIDField(
        primary_key=True, default=uuid.uuid4, editable=False)
    activity_submission = models.ForeignKey(
        ActivitySubmission, db_column='filing_number',
        on_delete=models.CASCADE, blank=True, null=True)
    well = models.ForeignKey(
        Well, db_column='well_tag_number', on_delete=models.CASCADE,
        blank=True, null=True)
    yield_estimation_method = models.ForeignKey(
        YieldEstimationMethodCode, db_column='yield_estimation_method_code',
        on_delete=models.CASCADE, blank=True, null=True,
        verbose_name='Estimation Method')
    yield_estimation_rate = models.DecimalField(
        max_digits=7, decimal_places=2, verbose_name='Estimation Rate',
        blank=True, null=True, validators=[MinValueValidator(Decimal('0.00'))])
    yield_estimation_duration = models.DecimalField(
        max_digits=9, decimal_places=2, verbose_name='Estimation Duration',
        blank=True, null=True, validators=[MinValueValidator(Decimal('0.01'))])
    well_yield_unit = models.ForeignKey(
        WellYieldUnitCode, db_column='well_yield_unit_code', blank=True,
        null=True)
    static_level = models.DecimalField(
        max_digits=7, decimal_places=2, verbose_name='SWL Before Test',
        blank=True, null=True, validators=[MinValueValidator(Decimal('0.0'))])
    drawdown = models.DecimalField(
        max_digits=7, decimal_places=2, blank=True, null=True,
        validators=[MinValueValidator(Decimal('0.00'))])
    hydro_fracturing_performed = models.BooleanField(
        default=False, verbose_name='Hydro-fracturing Performed?',
        choices=((False, 'No'), (True, 'Yes')))
    hydro_fracturing_yield_increase = models.DecimalField(
        max_digits=7, decimal_places=2,
        verbose_name='Well Yield Increase Due to Hydro-fracturing',
        blank=True, null=True,
        validators=[MinValueValidator(Decimal('0.00'))])

    class Meta:
        db_table = 'production_data'

    def __str__(self):
        if self.activity_submission:
            return 'activity_submission {} {} {}'.format(
                self.activity_submission, self.yield_estimation_method,
                self.yield_estimation_rate)
        else:
            return 'well {} {} {}'.format(
                self.well, self.yield_estimation_method,
                self.yield_estimation_rate)


class LinerPerforation(AuditModel):
    """
    Perforation in a well liner
    """
    liner_perforation_guid = models.UUIDField(primary_key=True, default=uuid.uuid4,
                                              editable=False)
    activity_submission = models.ForeignKey(ActivitySubmission, db_column='filing_number',
                                            on_delete=models.CASCADE, blank=True, null=True,
                                            related_name='linerperforation_set')
    well = models.ForeignKey(Well, db_column='well_tag_number', on_delete=models.CASCADE, blank=True,
                             null=True, related_name='linerperforation_set')
    start = models.DecimalField(db_column='liner_perforation_from', max_digits=7, decimal_places=2,
                                verbose_name='Perforated From', blank=False,
                                validators=[MinValueValidator(Decimal('0.00'))])
    end = models.DecimalField(db_column='liner_perforation_to', max_digits=7, decimal_places=2,
                              verbose_name='Perforated To', blank=False,
                              validators=[MinValueValidator(Decimal('0.01'))])

    class Meta:
        ordering = ["start", "end"]
        db_table = 'liner_perforation'

    def __str__(self):
        if self.activity_submission:
            return 'activity_submission {} {} {}'.format(self.activity_submission,
                                                         self.start,
                                                         self.end)
        else:
            return 'well {} {} {}'.format(self.well, self.start, self.end)


class Casing(AuditModel):
    """
    Casing information

    A casing may be associated to a particular submission, or to a well.
    """
    casing_guid = models.UUIDField(primary_key=True, default=uuid.uuid4, editable=False)
    activity_submission = models.ForeignKey(ActivitySubmission, db_column='filing_number',
                                            on_delete=models.CASCADE, blank=True, null=True,
                                            related_name='casing_set')
    well = models.ForeignKey(Well, db_column='well_tag_number', on_delete=models.CASCADE,
                             blank=True, null=True,
                             related_name='casing_set')
    # 2018/Sep/26 - According to PO (Lindsay), diameter, start and end are required fields.
    # There is however a lot of legacy data that does not have this field.
    start = models.DecimalField(db_column='casing_from', max_digits=7, decimal_places=2, verbose_name='From',
                                null=True, blank=True, validators=[MinValueValidator(Decimal('0.00'))])
    end = models.DecimalField(db_column='casing_to', max_digits=7, decimal_places=2, verbose_name='To',
                              null=True, blank=True, validators=[MinValueValidator(Decimal('0.01'))])    
    # NOTE: Diameter should be pulling from internal_diameter
    diameter = models.DecimalField(max_digits=8, decimal_places=3, verbose_name='Diameter', null=True,
                                   blank=True, validators=[MinValueValidator(Decimal('0.5'))])
    casing_code = models.ForeignKey(CasingCode, db_column='casing_code', on_delete=models.CASCADE,
                                    verbose_name='Casing Type Code', null=True)
    casing_material = models.ForeignKey(CasingMaterialCode, db_column='casing_material_code',
                                        on_delete=models.CASCADE, blank=True, null=True,
                                        verbose_name='Casing Material Code')
    wall_thickness = models.DecimalField(max_digits=6, decimal_places=3, verbose_name='Wall Thickness',
                                         blank=True, null=True,
                                         validators=[MinValueValidator(Decimal('0.01'))])
    drive_shoe = models.NullBooleanField(default=False, null=True, verbose_name='Drive Shoe',
                                         choices=((False, 'No'), (True, 'Yes')))

    class Meta:
        ordering = ["start", "end"]
        db_table = 'casing'

    def __str__(self):
        if self.activity_submission:
            return 'activity_submission {} {} {}'.format(self.activity_submission, self.start, self.end)
        else:
            return 'well {} {} {}'.format(self.well, self.start, self.end)

    def as_dict(self):
        return {
            "start": self.start,
            "end": self.end,
            "casing_guid": self.casing_guid,
            "well_tag_number": self.well_tag_number,
            "diameter": self.diameter,
            "wall_thickness": self.wall_thickness,
            "casing_material": self.casing_material,
            "drive_shoe": self.drive_shoe
        }


class Screen(AuditModel):
    """
    Screen in a well
    """
    screen_guid = models.UUIDField(
        primary_key=True, default=uuid.uuid4, editable=False)
    activity_submission = models.ForeignKey(ActivitySubmission, db_column='filing_number',
                                            on_delete=models.CASCADE, blank=True, null=True,
                                            related_name='screen_set')
    well = models.ForeignKey(Well, db_column='well_tag_number', on_delete=models.CASCADE, blank=True,
                             null=True, related_name='screen_set')
    start = models.DecimalField(db_column='screen_from', max_digits=7, decimal_places=2, verbose_name='From',
                                blank=True, null=True, validators=[MinValueValidator(Decimal('0.00'))])
    end = models.DecimalField(db_column='screen_to', max_digits=7, decimal_places=2, verbose_name='To',
                              blank=False, null=True, validators=[MinValueValidator(Decimal('0.01'))])
    internal_diameter = models.DecimalField(max_digits=7, decimal_places=2, verbose_name='Diameter',
                                            blank=True, null=True,
                                            validators=[MinValueValidator(Decimal('0.0'))])
    assembly_type = models.ForeignKey(
        ScreenAssemblyTypeCode, db_column='screen_assembly_type_code', on_delete=models.CASCADE, blank=True,
        null=True)
    slot_size = models.DecimalField(max_digits=7, decimal_places=2, verbose_name='Slot Size',
                                    blank=True, null=True, validators=[MinValueValidator(Decimal('0.00'))])

    class Meta:
        db_table = 'screen'
        ordering = ['start', 'end']

    def __str__(self):
        if self.activity_submission:
            return 'activity_submission {} {} {}'.format(self.activity_submission, self.start,
                                                         self.end)
        else:
            return 'well {} {} {}'.format(self.well, self.start, self.end)

<<<<<<< HEAD

class AquiferVulnerabilityCode(AuditModel):
    """
    Demand choices for describing Aquifer 
    -------------------
    High
    Low
    Moderate
    """
    code = models.CharField(primary_key=True, max_length=1, db_column='aquifer_vulnerability_code')
    description = models.CharField(max_length=100)
    display_order = models.PositiveIntegerField()

    effective_date = models.DateTimeField(blank=True, null=True)
    expiry_date = models.DateTimeField(blank=True, null=True)

    class Meta: 
        db_table = 'aquifer_vulnerability_code'
        ordering = ['display_order', 'code']
        verbose_name_plural = 'Aquifer Vulnerability Codes'

    def __str__(self):
        return '{} - {}'.format(self.code, self.description)
=======
>>>>>>> e74089ef


class WaterQualityColour(AuditModel):
    """
    Colour choices for describing water quality
    """
    code = models.CharField(primary_key=True, max_length=32, db_column='water_quality_colour_code')
    description = models.CharField(max_length=100)
    display_order = models.PositiveIntegerField()

    effective_date = models.DateTimeField(blank=True, null=True)
    expiry_date = models.DateTimeField(blank=True, null=True)

    class Meta:
        db_table = 'water_quality_colour_code'

    def __str__(self):
        return self.description


class HydraulicProperty(AuditModel):
    """
    Hydraulic properties of the well, usually determined via tests.
    """
    hydraulic_property_guid = models.UUIDField(primary_key=True, default=uuid.uuid4, editable=False)
    well = models.ForeignKey(Well, db_column='well_tag_number', to_field='well_tag_number',
                             on_delete=models.CASCADE, blank=False, null=False)
    avi = models.DecimalField(
        max_digits=10, decimal_places=0, blank=True, null=True, verbose_name='AVI')
    storativity = models.DecimalField(
        max_digits=8, decimal_places=7, blank=True, null=True, verbose_name='Storativity')
    transmissivity = models.DecimalField(
        max_digits=10, decimal_places=0, blank=True, null=True, verbose_name='Transmissivity')
    hydraulic_conductivity = models.TextField(
        max_length=100,
        blank=True,
        null=True,
        verbose_name='Hydraulic Conductivity')
    specific_storage = models.TextField(
        max_length=100,
        blank=True,
        null=True,
        verbose_name='Specific Storage')
    specific_yield = models.DecimalField(
        max_digits=5, decimal_places=2, blank=True, null=True, verbose_name='Specific Yield')
    testing_method = models.TextField(
        max_length=100,
        blank=True,
        null=True,
        verbose_name='Testing Method')
    testing_duration = models.PositiveIntegerField(blank=True, null=True)
    analytic_solution_type = models.DecimalField(
        max_digits=5, decimal_places=2, blank=True, null=True, verbose_name='Analytic Solution Type')
    boundary_effect = models.DecimalField(
        max_digits=5, decimal_places=2, blank=True, null=True, verbose_name='Boundary Effect')

    class Meta:
        db_table = 'hydraulic_property'
        verbose_name_plural = 'Hydraulic Properties'

    def __str__(self):
        return '{} - {}'.format(self.well, self.hydraulic_property_guid)        <|MERGE_RESOLUTION|>--- conflicted
+++ resolved
@@ -1249,7 +1249,7 @@
     start = models.DecimalField(db_column='casing_from', max_digits=7, decimal_places=2, verbose_name='From',
                                 null=True, blank=True, validators=[MinValueValidator(Decimal('0.00'))])
     end = models.DecimalField(db_column='casing_to', max_digits=7, decimal_places=2, verbose_name='To',
-                              null=True, blank=True, validators=[MinValueValidator(Decimal('0.01'))])    
+                              null=True, blank=True, validators=[MinValueValidator(Decimal('0.01'))])
     # NOTE: Diameter should be pulling from internal_diameter
     diameter = models.DecimalField(max_digits=8, decimal_places=3, verbose_name='Diameter', null=True,
                                    blank=True, validators=[MinValueValidator(Decimal('0.5'))])
@@ -1321,33 +1321,6 @@
                                                          self.end)
         else:
             return 'well {} {} {}'.format(self.well, self.start, self.end)
-
-<<<<<<< HEAD
-
-class AquiferVulnerabilityCode(AuditModel):
-    """
-    Demand choices for describing Aquifer 
-    -------------------
-    High
-    Low
-    Moderate
-    """
-    code = models.CharField(primary_key=True, max_length=1, db_column='aquifer_vulnerability_code')
-    description = models.CharField(max_length=100)
-    display_order = models.PositiveIntegerField()
-
-    effective_date = models.DateTimeField(blank=True, null=True)
-    expiry_date = models.DateTimeField(blank=True, null=True)
-
-    class Meta: 
-        db_table = 'aquifer_vulnerability_code'
-        ordering = ['display_order', 'code']
-        verbose_name_plural = 'Aquifer Vulnerability Codes'
-
-    def __str__(self):
-        return '{} - {}'.format(self.code, self.description)
-=======
->>>>>>> e74089ef
 
 
 class WaterQualityColour(AuditModel):
