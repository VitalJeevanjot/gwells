--- conflicted
+++ resolved
@@ -147,17 +147,15 @@
                 filter_applied = True
                 queryset = queryset | filtered_queryset
 
-<<<<<<< HEAD
+        # If there were no filters, return all results, not none.
+        if not filter_applied:
+            queryset = initial_queryset
+
         # Additional filtering in an area defined by two corners 'ne' and 'sw'.
         # This happens after iterating through filters because even if "match_any" is
         # true, the bounding box still needs to be applied using 'ne' and 'sw' together.
         queryset = self.filters['ne'].filter(queryset, self.form.cleaned_data.get('ne'))
         queryset = self.filters['sw'].filter(queryset, self.form.cleaned_data.get('sw'))
-=======
-        # If there were no filters, return all results, not none.
-        if not filter_applied:
-            queryset = initial_queryset
->>>>>>> 1b5b91f8
 
         return queryset
 
