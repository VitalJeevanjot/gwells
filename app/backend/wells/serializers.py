"""
    Licensed under the Apache License, Version 2.0 (the "License");
    you may not use this file except in compliance with the License.
    You may obtain a copy of the License at

        http://www.apache.org/licenses/LICENSE-2.0

    Unless required by applicable law or agreed to in writing, software
    distributed under the License is distributed on an "AS IS" BASIS,
    WITHOUT WARRANTIES OR CONDITIONS OF ANY KIND, either express or implied.
    See the License for the specific language governing permissions and
    limitations under the License.
"""
import logging

from rest_framework import serializers
from django.db import transaction
from gwells.models import ProvinceStateCode
from gwells.serializers import AuditModelSerializer
from registries.serializers import PersonBasicSerializer, OrganizationNameListSerializer
from wells.models import (
    ActivitySubmission,
    Casing,
    CasingMaterialCode,
    CasingCode,
    DecommissionDescription,
    LinerPerforation,
    LithologyDescription,
    Screen,
    Well,
)


logger = logging.getLogger(__name__)


class CasingMaterialSerializer(serializers.ModelSerializer):
    class Meta:
        model = CasingMaterialCode
        fields = (
            'code',
            'description'
        )


class CasingCodeSerializer(serializers.ModelSerializer):
    class Meta:
        model = CasingCode
        fields = (
            'code',
            'description',
        )


class CasingSerializer(serializers.ModelSerializer):
    class Meta:
        model = Casing
        fields = (
            'start',
            'end',
            'diameter',
            'casing_code',
            'casing_material',
            'drive_shoe',
            'wall_thickness'
        )
        extra_kwargs = {
            'start': {'required': True},
            'end': {'required': True},
            'diameter': {'required': True}
        }


class DecommissionDescriptionSerializer(serializers.ModelSerializer):
    """Serializes Decommission Descriptions"""

    class Meta:
        model = DecommissionDescription
        fields = (
            'start',
            'end',
            'material',
            'observations'
        )
        extra_kwargs = {
            'start': {'required': True},
            'end': {'required': True},
        }


class ScreenSerializer(serializers.ModelSerializer):
    class Meta:
        model = Screen
        fields = (
            'start',
            'end',
            'internal_diameter',
            'assembly_type',
            'slot_size',
        )
        extra_kwargs = {
            'start': {'required': True},
            'end': {'required': True},
            'assembly_type': {'required': True}
        }


class LinerPerforationSerializer(serializers.ModelSerializer):
    class Meta:
        model = LinerPerforation
        fields = (
            # SUPER IMPORTANT: Don't include ID (liner_perforation_guid, well, or submission) as part of this
            # serializer, as it will break the stacking code. If you include the guid, then it will remain
            # stuck on a particular well/submission (unless I gues you pop it during serializing/
            # deserializing) when creating legacy submissions or re-creating well records etc.
            'start',
            'end',
        )


class LithologyDescriptionSerializer(serializers.ModelSerializer):
    """Serializes lithology description records"""
    class Meta:
        model = LithologyDescription
        fields = (
            'lithology_from',
            'lithology_to',
            'lithology_raw_data',
            'lithology_colour',
            'lithology_hardness',
            'lithology_moisture',
            'lithology_description',
            'lithology_observation',
            'water_bearing_estimated_flow',
        )


class WellDetailSerializer(AuditModelSerializer):
    casing_set = CasingSerializer(many=True)
    screen_set = ScreenSerializer(many=True)
    linerperforation_set = LinerPerforationSerializer(many=True)
    decommission_description_set = DecommissionDescriptionSerializer(many=True)
    person_responsible = PersonBasicSerializer()
    company_of_person_responsible = OrganizationNameListSerializer()
    lithologydescription_set = LithologyDescriptionSerializer(many=True)

    # well vs. well_tag_number ; on submissions, we refer to well
    well = serializers.IntegerField(source='well_tag_number')

    class Meta:
        model = Well
        fields = (
            "well_guid",
            "well",
            "well_tag_number",
            "identification_plate_number",
            "owner_full_name",
            # "owner_mailing_address", # temporarily disabled - required for staff, hidden for public
            # "owner_city",
            # "owner_province_state",
            # "owner_postal_code",
            "well_class",
            "well_subclass",
            "intended_water_use",
            "well_status",
            "well_publication_status",
            "licenced_status",
            "street_address",
            "city",
            "legal_lot",
            "legal_plan",
            "legal_district_lot",
            "legal_block",
            "legal_section",
            "legal_township",
            "legal_range",
            "land_district",
            "legal_pid",
            "well_location_description",
            "construction_start_date",
            "construction_end_date",
            "alteration_end_date",
            "decommission_start_date",
            "decommission_end_date",
            "person_responsible",
            "company_of_person_responsible",
            "drilling_company",
            "well_identification_plate_attached",
            "id_plate_attached_by",
            "water_supply_system_name",
            "water_supply_system_well_name",
            "latitude",
            "longitude",
            "coordinate_acquisition_code",
            "ground_elevation",
            "ground_elevation_method",
            "drilling_methods",
            "well_orientation",
            "surface_seal_material",
            "surface_seal_length",
            "surface_seal_thickness",
            "surface_seal_method",
            "surface_seal_depth",
            "backfill_type",
            "backfill_depth",
            "liner_material",
            "liner_diameter",
            "liner_thickness",
            "liner_from",
            "liner_to",
            "screen_intake_method",
            "screen_type",
            "screen_material",
            "other_screen_material",
            "screen_opening",
            "screen_bottom",
            "other_screen_bottom",
            "screen_information",
            "filter_pack_from",
            "filter_pack_to",
            "filter_pack_thickness",
            "filter_pack_material",
            "filter_pack_material_size",
            "development_methods",
            "development_hours",
            "development_notes",
            "water_quality_characteristics",
            "water_quality_colour",
            "water_quality_odour",
            "total_depth_drilled",
            "finished_well_depth",
            "final_casing_stick_up",
            "bedrock_depth",
            "water_supply_system_name",
            "water_supply_system_well_name",
            "static_water_level",
            "well_yield",
            "artesian_flow",
            "artesian_pressure",
            "well_cap_type",
            "well_disinfected",
            "comments",
            "alternative_specs_submitted",
            "well_yield_unit",
            "diameter",
            "observation_well_number",
            "observation_well_status",
            "ems",
            "aquifer",
            "utm_zone_code",
            "utm_northing",
            "utm_easting",
            "bcgs_id",
            "decommission_reason",
            "decommission_method",
            "decommission_sealant_material",
            "decommission_backfill_material",
            "decommission_details",
            "aquifer_vulnerability_index",
            "storativity",
            "transmissivity",
            "hydraulic_conductivity",
            "specific_storage",
            "specific_yield",
            "testing_method",
            "testing_duration",
            "analytic_solution_type",
            "boundary_effect",
            "yield_estimation_method",
            "yield_estimation_rate",
            "yield_estimation_duration",
            "well_yield_unit",
            "static_level_before_test",
            "drawdown",
            "hydro_fracturing_performed",
            "hydro_fracturing_yield_increase",
            "recommended_pump_depth",
            "recommended_pump_rate",
            "casing_set",
            "screen_set",
            "linerperforation_set",
            "decommission_description_set",
            "lithologydescription_set",
        )


class WellDetailAdminSerializer(AuditModelSerializer):
    casing_set = CasingSerializer(many=True)
    screen_set = ScreenSerializer(many=True)
    linerperforation_set = LinerPerforationSerializer(many=True)
    decommission_description_set = DecommissionDescriptionSerializer(many=True)
    person_responsible = PersonBasicSerializer()
    company_of_person_responsible = OrganizationNameListSerializer()
    lithologydescription_set = LithologyDescriptionSerializer(many=True)

    # well vs. well_tag_number ; on submissions, we refer to well
    well = serializers.IntegerField(source='well_tag_number')

    class Meta:
        model = Well
        fields = '__all__'


class WellStackerSerializer(AuditModelSerializer):

    casing_set = CasingSerializer(many=True)
    screen_set = ScreenSerializer(many=True)
    linerperforation_set = LinerPerforationSerializer(many=True)
    decommission_description_set = DecommissionDescriptionSerializer(many=True)
    lithologydescription_set = LithologyDescriptionSerializer(many=True)

    class Meta:
        model = Well
        fields = '__all__'

    @transaction.atomic
    def update(self, instance, validated_data):
        # If there is existing related data, the easiest approach is to drop it, and re-create many to
        # many fields based on this update. Trying to match up individual records and updating them,
        # dealing with removed casing/screen/perforation records etc. etc. is not the responsibility
        # of this section. The composite section is responsible for that.
        FOREIGN_KEYS = {
            'casing_set': Casing,
            'screen_set': Screen,
            'linerperforation_set': LinerPerforation,
            'decommission_description_set': DecommissionDescription,
            'lithologydescription_set': LithologyDescription,
        }

        for key in FOREIGN_KEYS.keys():
            # Is the field one to many, or many to many?
            model = type(self).Meta.model
            field = model._meta.get_field(key)
            records_data = validated_data.pop(key, None)
            foreign_class = FOREIGN_KEYS[key]
            if field.one_to_many:
                # We just delete the one to many records. It would be too complicated to match them up.
                for record in getattr(instance, key).all():
                    record.delete()
                if records_data:
                    for record_data in records_data:
                        # We're re-creating this record, and binding it to the current instance, so we need
                        # to get rid of any redundant/duplicate reference that may exist in the record data
                        # in order to avoid duplications. (the well we pop, should be the same as the instance
                        # variable)
                        record_data.pop('well', None)
                        # Create new instance of of the casing/screen/whatever record.
                        obj = foreign_class.objects.create(well=instance, **record_data)
            else:
                raise 'UNEXPECTED FIELD! {}'.format(field)
        instance = super().update(instance, validated_data)
        return instance


class WellListSerializer(serializers.ModelSerializer):
    """Serializes a well record"""

    class Meta:
        model = Well
        fields = (
            "well_guid",
            "well_tag_number",
            "identification_plate_number",
            "owner_full_name",
            "well_class",
            "well_subclass",
            "well_status",
<<<<<<< HEAD
=======
            "well_publication_status",
            "licenced_status",
>>>>>>> 9b3661c1
            "street_address",
            "city",
            "legal_lot",
            "legal_plan",
            "legal_district_lot",
            "legal_block",
            "legal_section",
            "legal_township",
            "legal_range",
            "land_district",
            "legal_pid",
            "well_location_description",
            "construction_start_date",
            "construction_end_date",
            "alteration_end_date",
            "decommission_start_date",
            "decommission_end_date",
            "drilling_company",
            "well_identification_plate_attached",
            "id_plate_attached_by",
            "water_supply_system_name",
            "water_supply_system_well_name",
            "latitude",
            "longitude",
            "coordinate_acquisition_code",
            "ground_elevation",
            "ground_elevation_method",
            "drilling_methods",
            "well_orientation",
            "surface_seal_material",
            "surface_seal_length",
            "surface_seal_thickness",
            "surface_seal_method",
            "surface_seal_depth",
            "backfill_type",
            "backfill_depth",
            "liner_material",
            "liner_diameter",
            "liner_thickness",
            "liner_from",
            "liner_to",
            "screen_intake_method",
            "screen_type",
            "screen_material",
            "other_screen_material",
            "screen_opening",
            "screen_bottom",
            "other_screen_bottom",
            "screen_information",
            "filter_pack_from",
            "filter_pack_to",
            "filter_pack_thickness",
            "filter_pack_material",
            "filter_pack_material_size",
            "development_methods",
            "development_hours",
            "development_notes",
            "yield_estimation_method",
            "yield_estimation_rate",
            "yield_estimation_duration",
            "well_yield_unit",
            "static_level_before_test",
            "drawdown",
            "hydro_fracturing_performed",
            "hydro_fracturing_yield_increase",
            "recommended_pump_depth",
            "recommended_pump_rate",
            "water_quality_characteristics",
            "water_quality_colour",
            "water_quality_odour",
            "total_depth_drilled",
            "finished_well_depth",
            "well_yield",
            "diameter",
            "observation_well_number",
            "observation_well_status",
            "ems",
            "aquifer",
            "utm_zone_code",
            "utm_northing",
            "utm_easting",
            "bcgs_id",
            "decommission_reason",
            "decommission_method",
            "decommission_sealant_material",
            "decommission_backfill_material",
            "decommission_details",
            "aquifer_vulnerability_index",
            "storativity",
            "transmissivity",
            "hydraulic_conductivity",
            "specific_storage",
            "specific_yield",
            "testing_method",
            "testing_duration",
            "analytic_solution_type",
            "boundary_effect",
        )


class WellTagSearchSerializer(serializers.ModelSerializer):
    """ serializes fields used for searching for well tags """

    class Meta:
        model = Well
        fields = ("well_tag_number", "owner_full_name")


class WellLocationSerializer(serializers.ModelSerializer):
    """ serializes well locations """

    class Meta:
        model = Well
        fields = ("well_tag_number", "latitude", "longitude")<|MERGE_RESOLUTION|>--- conflicted
+++ resolved
@@ -365,11 +365,8 @@
             "well_class",
             "well_subclass",
             "well_status",
-<<<<<<< HEAD
-=======
             "well_publication_status",
             "licenced_status",
->>>>>>> 9b3661c1
             "street_address",
             "city",
             "legal_lot",
