--- conflicted
+++ resolved
@@ -204,8 +204,6 @@
             "latitude",
             "longitude",
             "drilling_method",
-<<<<<<< HEAD
-=======
             "other_drilling_method",
             "well_orientation",
             "surface_seal_material",
@@ -240,7 +238,6 @@
             "water_quality_colour",
             "water_quality_odour",
             "total_depth_drilled",
->>>>>>> 1495dc64
             "finished_well_depth",
             "well_yield",
             "diameter",
