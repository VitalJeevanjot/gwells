"""
    Licensed under the Apache License, Version 2.0 (the "License");
    you may not use this file except in compliance with the License.
    You may obtain a copy of the License at

        http://www.apache.org/licenses/LICENSE-2.0

    Unless required by applicable law or agreed to in writing, software
    distributed under the License is distributed on an "AS IS" BASIS,
    WITHOUT WARRANTIES OR CONDITIONS OF ANY KIND, either express or implied.
    See the License for the specific language governing permissions and
    limitations under the License.
"""

from django.db.models import Prefetch
from django.http import Http404
from django.views.generic import DetailView

from rest_framework import filters
from rest_framework.views import APIView
from rest_framework.response import Response
from rest_framework.generics import ListAPIView, RetrieveAPIView
from rest_framework.permissions import DjangoModelPermissionsOrAnonReadOnly

from drf_yasg.utils import swagger_auto_schema

from gwells import settings
from gwells.documents import MinioClient
from gwells.models import Survey
from gwells.roles import WELLS_VIEWER_ROLE, WELLS_EDIT_ROLE
from gwells.pagination import APILimitOffsetPagination

from wells.models import Well
from wells.serializers import WellListSerializer, WellTagSearchSerializer, WellDetailSerializer
from wells.permissions import WellsEditPermissions


class WellDetailView(DetailView):
    model = Well
    context_object_name = 'well'
    template_name = 'wells/well_detail.html'

    def get_context_data(self, **kwargs):
        """
        Return the context for the well details page.
        """

        context = super(WellDetailView, self).get_context_data(**kwargs)
        surveys = Survey.objects.order_by('create_date')
        context['surveys'] = surveys
        context['page'] = 'w'

        return context


class WellDetail(RetrieveAPIView):
    """
    Return well detail.
    This view is open to all, and has no permissions.
    """
<<<<<<< HEAD

    def get_serializer(self, data):
        return WellDetailSerializer(data)
=======
    serializer_class = WellDetailSerializer
>>>>>>> 8b1a83a1

    queryset = Well.objects.all()
    lookup_field = 'well_tag_number'


class ListFiles(APIView):
    """
    List documents associated with a well (e.g. well construction report)

    get: list files found for the well identified in the uri
    """

    @swagger_auto_schema(auto_schema=None)
    def get(self, request, tag):
        user_is_staff = self.request.user.groups.filter(
            name=WELLS_VIEWER_ROLE).exists()

        client = MinioClient(
            request=request, disable_private=(not user_is_staff))

        documents = client.get_documents(
            int(tag), include_private=user_is_staff)

        return Response(documents)


class WellListAPIView(ListAPIView):
    """List and create wells

    get: returns a list of wells
    """

    permission_classes = (DjangoModelPermissionsOrAnonReadOnly,)
    model = Well
    queryset = Well.objects.all()
    pagination_class = APILimitOffsetPagination
    serializer_class = WellListSerializer

    def get_queryset(self):
        qs = self.queryset
        qs = qs \
            .select_related(
                "bcgs_id",
            ).prefetch_related(
                Prefetch("water_quality_characteristics")
            ) \
            .order_by("well_tag_number")
        return qs

    def list(self, request):
        """ List wells with pagination """
        queryset = self.get_queryset()
        filtered_queryset = self.filter_queryset(queryset)

        page = self.paginate_queryset(filtered_queryset)
        if page is not None:
            serializer = WellListSerializer(page, many=True)
            return self.get_paginated_response(serializer.data)

        serializer = WellListSerializer(filtered_queryset, many=True)
        return Response(serializer.data)


class WellTagSearchAPIView(ListAPIView):
    """ seach for wells by tag or owner """

    permission_classes = (DjangoModelPermissionsOrAnonReadOnly,)
    model = Well
    queryset = Well.objects.all()
    pagination_class = None
    serializer_class = WellTagSearchSerializer
    lookup_field = 'well_tag_number'

    filter_backends = (filters.SearchFilter,)
    ordering = ('well_tag_number',)
    search_fields = (
        'well_tag_number',
        'owner_full_name',
    )

    def get(self, request):
        search = self.request.query_params.get('search', None)
        if not search or len(search) < 3:
            # avoiding responding with entire collection of wells
            return Response([])
        else:
            return super().get(request)<|MERGE_RESOLUTION|>--- conflicted
+++ resolved
@@ -58,13 +58,7 @@
     Return well detail.
     This view is open to all, and has no permissions.
     """
-<<<<<<< HEAD
-
-    def get_serializer(self, data):
-        return WellDetailSerializer(data)
-=======
     serializer_class = WellDetailSerializer
->>>>>>> 8b1a83a1
 
     queryset = Well.objects.all()
     lookup_field = 'well_tag_number'
