--- conflicted
+++ resolved
@@ -95,14 +95,9 @@
     WellTagSearchSerializer,
     WellDetailSerializer,
     WellDetailAdminSerializer,
-<<<<<<< HEAD
     WellLocationSerializerV1,
-    WellDrawdownSerializer)
-=======
-    WellLocationSerializer,
     WellDrawdownSerializer,
     WellLithologySerializer)
->>>>>>> f5d730e0
 from wells.permissions import WellsEditPermissions, WellsEditOrReadOnly
 
 
