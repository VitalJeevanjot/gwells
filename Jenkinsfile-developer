
node('maven') {
    stage('Build') {
        echo "Building..."
        openshiftBuild bldCfg: 'gwells-developer', showBuildLogs: 'true'
        openshiftTag destStream: 'gwells', verbose: 'true', destTag: '$BUILD_ID', srcStream: 'gwells', srcTag: 'latest'
    }

    stage('Code Quality Check') {
	//the checkout is mandatory, otherwise code quality check would fail
        echo "checking out source"
        echo "Build: ${BUILD_ID}"
        checkout scm
        SONARQUBE_PWD = sh (
            script: 'oc env dc/sonarqube --list | awk  -F  "=" \'/SONARQUBE_ADMINPW/{print $2}\'',
            returnStdout: true
        ).trim()
        echo "SONARQUBE_PWD: ${SONARQUBE_PWD}"

        SONARQUBE_URL = sh (
            script: 'oc get routes -o wide --no-headers | awk \'/sonarqube/{ print match($0,/edge/) ?  "https://"$2 : "http://"$2 }\'',
            returnStdout: true
        ).trim()
        echo "SONARQUBE_URL: ${SONARQUBE_URL}"

        dir('sonar-runner') {
            sh returnStdout: true, script: "./gradlew sonarqube -Dsonar.host.url=${SONARQUBE_URL} -Dsonar.verbose=true --stacktrace --info  -Dsonar.sources=.."
        }
    }

    stage('Deploy on Dev') {
        echo "Deploying to dev..."
        openshiftTag destStream: 'gwells', verbose: 'true', destTag: 'dev', srcStream: 'gwells', srcTag: '$BUILD_ID'
	//Sleeping for a while to wait deployment completes
	sh 'sleep 3m'
    }

}

node('bddstack') {

	stage('FT on Dev') {
		//the checkout is mandatory, otherwise functional test would fail
        echo "checking out source"
        echo "Build: ${BUILD_ID}"
        checkout scm
        dir('functional-tests') {
	    try {
                sh './gradlew --debug --stacktrace chromeHeadlessTest'
<<<<<<< HEAD
	    } catch(Throwable t) {
          mail (to: 'roland.stens@gmail.com,fieranmason@gmail.com,Gary.T.Wong@gov.bc.ca,Kuan.Fan@gov.bc.ca', subject: "FYI: GWELLS Job '${env.JOB_NAME}' (${env.BUILD_NUMBER}) functional test needs attention", body: "See ${env.BUILD_URL} for details. ");
      }
      finally {
=======
	    } finally {
>>>>>>> 26caff6b
		archiveArtifacts allowEmptyArchive: true, artifacts: 'build/reports/**/*'
                archiveArtifacts allowEmptyArchive: true, artifacts: 'build/test-results/**/*'
                junit 'build/test-results/**/*.xml'
	    }
        }
    }
}

stage('Deploy on Test') {
    input "Deploy to test?"
    node('maven') {
        openshiftTag destStream: 'gwells', verbose: 'true', destTag: 'test', srcStream: 'gwells', srcTag: '$BUILD_ID'
	sh 'sleep 3m'
    }
}


node('bddstack') {
      stage('FT on Test (TBD)') {
          sh 'sleep 5s'
      }
}<|MERGE_RESOLUTION|>--- conflicted
+++ resolved
@@ -47,14 +47,7 @@
         dir('functional-tests') {
 	    try {
                 sh './gradlew --debug --stacktrace chromeHeadlessTest'
-<<<<<<< HEAD
-	    } catch(Throwable t) {
-          mail (to: 'roland.stens@gmail.com,fieranmason@gmail.com,Gary.T.Wong@gov.bc.ca,Kuan.Fan@gov.bc.ca', subject: "FYI: GWELLS Job '${env.JOB_NAME}' (${env.BUILD_NUMBER}) functional test needs attention", body: "See ${env.BUILD_URL} for details. ");
-      }
-      finally {
-=======
 	    } finally {
->>>>>>> 26caff6b
 		archiveArtifacts allowEmptyArchive: true, artifacts: 'build/reports/**/*'
                 archiveArtifacts allowEmptyArchive: true, artifacts: 'build/test-results/**/*'
                 junit 'build/test-results/**/*.xml'
