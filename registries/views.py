from collections import OrderedDict
from django.http import HttpResponse, Http404
from django.utils import timezone
from django.views.generic import TemplateView
from django_filters import rest_framework as restfilters
from rest_framework import filters, status
from rest_framework.generics import ListCreateAPIView, RetrieveUpdateDestroyAPIView, ListAPIView
from rest_framework.pagination import LimitOffsetPagination, PageNumberPagination
from rest_framework.permissions import IsAdminUser
from rest_framework.response import Response
from rest_framework.mixins import CreateModelMixin, UpdateModelMixin
from registries.models import Organization, Person, ContactInfo, RegistriesApplication, Register
from registries.permissions import IsAdminOrReadOnly, IsGwellsAdmin
from registries.serializers import (
    ApplicationAdminSerializer,
    ApplicationListSerializer,
    CityListSerializer,
    OrganizationListSerializer,
    OrganizationSerializer,
    OrganizationAdminSerializer,
    OrganizationNameListSerializer,
    PersonSerializer,
    PersonAdminSerializer,
    PersonListSerializer,
    RegistrationAdminSerializer,)


class AuditCreateMixin(CreateModelMixin):
    """
    Adds create_user and create_date fields when instances are created
    """

    def perform_create(self, serializer):
        serializer.save(
            create_user=self.request.user.get_username(),
            create_date=timezone.now()
        )


class AuditUpdateMixin(UpdateModelMixin):
    """
    Adds update_user and update_date fields when instances are updated
    """

    def perform_update(self, serializer):
        serializer.save(
            update_user=self.request.user.get_username(),
            update_date=timezone.now()
        )


class APILimitOffsetPagination(LimitOffsetPagination):
    """
    Provides LimitOffsetPagination with custom parameters.
    """

    max_limit = 100

    def get_paginated_response(self, data):
        return Response(OrderedDict([
            ('count', self.count),
            ('next', self.get_next_link()),
            ('previous', self.get_previous_link()),
            ('offset', self.offset),
            ('results', data)
        ]))



class RegistriesIndexView(TemplateView):
    """
    Index page for Registries app - contains js frontend web app
    """
    template_name = 'registries/registries.html'


<<<<<<< HEAD
=======
class OrganizationListView(AuditCreateMixin, ListCreateAPIView):
    """
    get:
    Returns a list of all registered drilling organizations

    post:
    Creates a new drilling organization record
    """

    permission_classes = (IsGwellsAdmin,)
    serializer_class = OrganizationSerializer
    pagination_class = APILimitOffsetPagination

    # prefetch related objects for the queryset to prevent duplicate database trips later
    queryset = Organization.objects.all() \
        .select_related('province_state',) \
        .prefetch_related('person_set',) \
        .filter(expired_date__isnull=True)

    # Allow searching against fields like organization name, address,
    # name or registration of organization contacts
    filter_backends = (filters.SearchFilter,)
    search_fields = (
        'name',
        'street_address',
        'city',
        'person_set__first_name',
        'person_set__surname',
        'person_set__registrations__applications__file_no'
    )

    def get_queryset(self):
        """
        Filter out organizations with no registered drillers if user is anonymous
        """
        qs = self.queryset
        if not self.request.user.is_staff:
            qs = qs \
                .filter(person_set__registrations__status='ACTIVE')
        return qs

    def get_serializer_class(self):
        """
        Return appropriate serializer for user
        Admin serializers have more fields, including audit fields
        """
        if self.request and self.request.user.is_staff:
            return OrganizationAdminSerializer
        return self.serializer_class

    # override list() in order to use a modified serializer (with fewer fields) for the list view
    def list(self, request):
        """
        Returns the list response, using the list serializer class (serializes fewer fields than detail view)
        """
        queryset = self.get_queryset()
        filtered_queryset = self.filter_queryset(queryset)

        page = self.paginate_queryset(filtered_queryset)
        if page is not None:
            serializer = OrganizationListSerializer(page, many=True)
            return self.get_paginated_response(serializer.data)

        serializer = OrganizationListSerializer(filtered_queryset)
        return Response(serializer.data)


class OrganizationDetailView(AuditUpdateMixin, RetrieveUpdateDestroyAPIView):
    """
    get:
    Returns the specified drilling organization

    put:
    Replaces the specified record with a new one

    patch:
    Updates a drilling organization with the fields/values provided in the request body

    delete:
    Removes the specified drilling organization record
    """

    permission_classes = (IsAdminOrReadOnly,)

    # 'pk' and 'id' have been replaced by 'org_guid' as primary key for Organization model
    lookup_field = "org_guid"
    serializer_class = OrganizationSerializer

    # prefetch related province, contacts and person records to prevent future additional database trips
    queryset = Organization.objects.all() \
        .select_related('province_state',) \
        .prefetch_related('person_set',) \
        .filter(expired_date__isnull=True)

    def get_queryset(self):
        """
        Filter out organizations with no registered drillers if user is anonymous
        """
        qs = self.queryset
        if not self.request.user.is_staff:
            qs = qs \
                .filter(person_set__registrations__status='ACTIVE') \
                .distinct()
        return qs

    def get_serializer_class(self):
        if self.request and self.request.user.is_staff:
            return OrganizationAdminSerializer
        return self.serializer_class

    def destroy(self, request, *args, **kwargs):
        """
        Set expired_date to current date
        """
        try:
            instance = self.get_object()
            instance.expired_date = timezone.now()
            instance.save()
        except Http404:
            pass
        return Response(status=status.HTTP_204_NO_CONTENT)


class PersonListView(AuditCreateMixin, ListCreateAPIView):
    """
    get:
    Returns a list of all person records

    post:
    Creates a new person record
    """

    permission_classes = (IsAdminOrReadOnly,)
    serializer_class = PersonSerializer
    pagination_class = APILimitOffsetPagination

    # Allow searching on name fields, names of related companies, etc.
    filter_backends = (restfilters.DjangoFilterBackend,
                       filters.SearchFilter, filters.OrderingFilter)
    filter_class = PersonFilter
    ordering_fields = ('surname', 'organization__name')
    ordering = ('surname',)
    search_fields = (
        'first_name',
        'surname',
        'organization__name',
        'organization__city',
        'registrations__registration_no'
    )

    # fetch related companies and registration applications (prevent duplicate database trips)
    queryset = Person.objects \
        .all() \
        .select_related('organization') \
        .prefetch_related(
            'contact_info',
            'registrations',
            'registrations__registries_activity',
            'registrations__status',
            'registrations__applications',
            'registrations__applications__status_set',
            'registrations__applications__status_set__status',
            'registrations__applications__subactivity',
            'registrations__applications__subactivity__qualification_set',
            'registrations__applications__subactivity__qualification_set__well_class'
        ).filter(
            expired_date__isnull=True
        ).distinct()

    def get_queryset(self):
        """ Returns Person queryset, removing non-active and unregistered drillers for anonymous users """
        qs = self.queryset

        # Search for cities (split list and return all matches)
        # search comes in as a comma-separated querystring param e.g: ?city=Atlin,Lake Windermere,Duncan
        cities = self.request.query_params.get('city', None)
        if cities:
            cities = cities.split(',')
            qs = qs.filter(organization__city__in=cities)

        # Only show active drillers to non-admin users and public
        if not self.request.user.is_staff:
            qs = qs.filter(registrations__status='ACTIVE')

        return qs

    def get_serializer_class(self):
        """ Returns the appropriate serializer for the user """
        if self.request and self.request.user.is_staff:
            return PersonAdminSerializer
        return self.serializer_class

    def list(self, request):
        """ List response using serializer with reduced number of fields """
        queryset = self.get_queryset()
        filtered_queryset = self.filter_queryset(queryset)

        page = self.paginate_queryset(filtered_queryset)
        if page is not None:
            serializer = PersonListSerializer(page, many=True)
            return self.get_paginated_response(serializer.data)

        serializer = PersonListSerializer(filtered_queryset, many=True)
        return Response(serializer.data)


class PersonDetailView(AuditUpdateMixin, RetrieveUpdateDestroyAPIView):
    """
    get:
    Returns the specified person

    put:
    Replaces the specified person record with a new one

    patch:
    Updates a person with the fields/values provided in the request body

    delete:
    Removes the specified person record
    """

    permission_classes = (IsAdminOrReadOnly,)
    serializer_class = PersonSerializer

    # pk field has been replaced by person_guid
    lookup_field = "person_guid"

    queryset = Person.objects \
        .all() \
        .select_related('organization') \
        .prefetch_related(
            'registrations',
            'registrations__registries_activity',
            'registrations__status',
            'registrations__applications',
            'registrations__applications__status_set',
            'registrations__applications__subactivity',
            'registrations__applications__subactivity__qualification_set',
            'registrations__applications__subactivity__qualification_set__well_class'
        ).filter(
            expired_date__isnull=True
        ).distinct()

    def get_queryset(self):
        """
        Returns only registered people (i.e. drillers with active registration) to anonymous users
        """
        qs = self.queryset
        if not self.request.user.is_staff:
            qs = qs.filter(registrations__status='ACTIVE')
        return qs

    def get_serializer_class(self):
        if self.request and self.request.user.is_staff:
            return PersonAdminSerializer
        return self.serializer_class

    def destroy(self, request, *args, **kwargs):
        """
        Set expired_date to current date
        """
        try:
            instance = self.get_object()
            instance.expired_date = timezone.now()
            instance.save()
        except Http404:
            pass
        return Response(status=status.HTTP_204_NO_CONTENT)


>>>>>>> aee1aaa2
class CitiesListView(ListAPIView):
    """
    List of cities with a qualified, registered operator (driller or installer)

    get: returns a list of cities with a qualified, registered operator (driller or installer)
    """
    serializer_class = CityListSerializer
    lookup_field = 'person_guid'
    pagination_class = None

    # Fri 20 Apr 15:04:28 2018 GW @@SH-to-fix
    """
    queryset = Person.objects \
        .exclude(organization__city__isnull=True) \
        .exclude(organization__city='') \
        .select_related(
            'organization',
        ) \
        .distinct('organization__city') \
<<<<<<< HEAD
        .order_by('organization__city')
    """
=======
        .order_by('organization__city') \
        .filter(expired_date__isnull=True)
>>>>>>> aee1aaa2

    def get_queryset(self):
        """
        Returns only registered operators (i.e. drillers with active registration) to anonymous users
        if request has a kwarg 'activity' (accepts values 'drill' and 'install'), queryset
        will filter for that activity
        """
        qs = self.queryset
        if not self.request.user.is_staff:
            qs = qs.filter(registrations__status='ACTIVE')
        if self.kwargs['activity'] == 'drill':
            qs = qs.filter(registrations__registries_activity='DRILL')
        if self.kwargs['activity'] == 'install':
            qs = qs.filter(registrations__registries_activity='PUMP')
        return qs


class RegistrationListView(AuditCreateMixin, ListCreateAPIView):
    """
    get:
    List all registration records

    post:
    Create a new well driller or well pump installer registration record for a person
    """

    permission_classes = (IsAdminUser,)
    serializer_class = RegistrationAdminSerializer
    queryset = Register.objects.all() \
        .select_related(
            'person',
            'registries_activity',
            'status',
            'register_removal_reason',) \
        .prefetch_related('applications')


class RegistrationDetailView(AuditUpdateMixin, RetrieveUpdateDestroyAPIView):
    """
    get:
    Returns a well driller or well pump installer registration record

    put:
    Replaces a well driller or well pump installer registration record with a new one

    patch:
    Updates a registration record with new values

    delete:
    Removes the specified registration record from the database
    """

    permission_classes = (IsAdminUser,)
    serializer_class = RegistrationAdminSerializer
    lookup_field = 'register_guid'
    queryset = Register.objects.all() \
        .select_related(
            'person',
            'registries_activity',
            'status',
            'register_removal_reason',) \
        .prefetch_related('applications')


class ApplicationListView(AuditCreateMixin, ListCreateAPIView):
    """
    get:
    Returns a list of all registration applications

    post:
    Creates a new registries application
    """

    permission_classes = (IsAdminUser,)
    serializer_class = ApplicationAdminSerializer
    queryset = RegistriesApplication.objects.all() \
        .select_related(
            'registration',
            'registration__person',
            'registration__registries_activity',
            'registration__status',
            'registration__register_removal_reason')


class ApplicationDetailView(AuditUpdateMixin, RetrieveUpdateDestroyAPIView):
    """
    get:
    Returns the specified drilling application

    put:
    Replaces the specified record with a new one

    patch:
    Updates a drilling application with the set of values provided in the request body

    delete:
    Removes the specified drilling application record
    """

    permission_classes = (IsAdminUser,)
    serializer_class = ApplicationAdminSerializer
    queryset = RegistriesApplication.objects.all() \
        .select_related(
            'registration',
            'registration__person',
            'registration__registries_activity',
            'registration__status',
            'registration__register_removal_reason')
    lookup_field = "application_guid"


class OrganizationNameListView(ListAPIView):
    """
    Simple list of organizations with only organization names
    """

    permission_classes = (IsGwellsAdmin,)
    serializer_class = OrganizationNameListSerializer
    queryset = Organization.objects.filter(expired_date__isnull=True)
    pagination_class = None
    lookup_field = 'organization_guid'<|MERGE_RESOLUTION|>--- conflicted
+++ resolved
@@ -74,8 +74,6 @@
     template_name = 'registries/registries.html'
 
 
-<<<<<<< HEAD
-=======
 class OrganizationListView(AuditCreateMixin, ListCreateAPIView):
     """
     get:
@@ -346,7 +344,6 @@
         return Response(status=status.HTTP_204_NO_CONTENT)
 
 
->>>>>>> aee1aaa2
 class CitiesListView(ListAPIView):
     """
     List of cities with a qualified, registered operator (driller or installer)
@@ -357,8 +354,6 @@
     lookup_field = 'person_guid'
     pagination_class = None
 
-    # Fri 20 Apr 15:04:28 2018 GW @@SH-to-fix
-    """
     queryset = Person.objects \
         .exclude(organization__city__isnull=True) \
         .exclude(organization__city='') \
@@ -366,13 +361,8 @@
             'organization',
         ) \
         .distinct('organization__city') \
-<<<<<<< HEAD
-        .order_by('organization__city')
-    """
-=======
         .order_by('organization__city') \
         .filter(expired_date__isnull=True)
->>>>>>> aee1aaa2
 
     def get_queryset(self):
         """
