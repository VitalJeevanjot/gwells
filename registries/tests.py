--- conflicted
+++ resolved
@@ -758,32 +758,4 @@
         response = self.client.get(url, format='json')
 
         self.assertEqual(response.status_code, status.HTTP_200_OK)
-<<<<<<< HEAD
-        self.assertEqual(len(response.data['results']), 0)
-
-    # NOTE: this test is not compatible with sqlite
-    # def test_city_list(self):
-    #     url = reverse('city-list-drillers')
-    #     response = self.client.get(url, format='json')
-
-    #     self.assertEqual(response.status_code, status.HTTP_200_OK)
-
-class WebAppTests(TestCase):
-    """
-    Tests for the web app loader template
-    """
-
-#    def test_webapp_template_loads(self):
-#        """
-#        test_webapp_template_loads: Test that web app loads. If failing, try running 'npm run build' from frontend/ folder
-#        """
-#        #Setup
-#        Group.objects.create(name='admin')
-#
-#        url = reverse('registries-home')
-#        response = self.client.get(url)
-#
-#        self.assertEqual(response.status_code, status.HTTP_200_OK)
-=======
-        self.assertEqual(len(response.data['results']), 0)
->>>>>>> 8fca059c
+        self.assertEqual(len(response.data['results']), 0)