import uuid
import datetime
from django.db import models
from gwells.models import AuditModel, ProvinceStateCode

class ActivityCode(AuditModel):
    """
    Restricted Activity related to drilling wells and installing well pumps.
    """
    registries_activity_code = models.CharField(primary_key=True, max_length=10, editable=False)
    description = models.CharField(max_length=100)
    display_order = models.PositiveIntegerField()
    effective_date = models.DateField(default=datetime.date.today)
    expired_date = models.DateField(blank=True, null=True)

    class Meta:
        db_table = 'registries_activity_code'
        ordering = ['display_order', 'description']
        verbose_name_plural = 'Activity codes'

    def __str__(self):
        return self.description

class SubactivityCode(AuditModel):
    """
    Restricted Activity Subtype related to drilling wells and installing well pumps.
    """
    registries_subactivity_code = models.CharField(primary_key=True, max_length=10, editable=False)
    registries_activity = models.ForeignKey(ActivityCode, db_column='registries_activity_code',
        on_delete=models.PROTECT)
    description = models.CharField(max_length=100)
    display_order = models.PositiveIntegerField()
    effective_date = models.DateField(default=datetime.date.today)
    expired_date = models.DateField(blank=True, null=True)

    class Meta:
        db_table = 'registries_subactivity_code'
        ordering = ['display_order', 'description']
        verbose_name_plural = 'Subactivity codes'

    def __str__(self):
        return self.description


class CertifyingAuthorityCode(AuditModel):
    cert_auth_code = models.CharField(primary_key=True, max_length=50, editable=False,
        verbose_name="Certifying Authority Name")
    description = models.CharField(max_length=100, blank=True, null=True)

    effective_date = models.DateField(default=datetime.date.today)
    expired_date = models.DateField(blank=True, null=True)

    class Meta:
        db_table = 'registries_certifying_authority_code'
        ordering = ['cert_auth_code']
        verbose_name_plural = 'Certifying Authorities'

    def __str__(self):
        return self.name

class AccreditedCertficateCode(AuditModel):
    acc_cert_guid = models.UUIDField(primary_key=True, default=uuid.uuid4, editable=False,
        verbose_name="Accredited Certficate UUID")
    cert_auth = models.ForeignKey(CertifyingAuthorityCode, db_column='cert_auth_code',
        on_delete=models.PROTECT)
    registries_activity = models.ForeignKey(ActivityCode, db_column='registries_activity_code',
        on_delete=models.PROTECT)
    name = models.CharField(max_length=100, editable=False, verbose_name="Certificate Name")
    description = models.CharField(max_length=100, blank=True, null=True)

    effective_date = models.DateField(default=datetime.date.today)
    expired_date = models.DateField(blank=True, null=True)

    class Meta:
        db_table = 'registries_accredited_certificate_code'
        ordering = ['registries_activity','cert_auth']
        verbose_name_plural = 'Accredited Certficates'

    def __str__(self):
        return '%s %s %s' % (self.cert_auth, self.registries_activity, self.name)


class Organization(AuditModel):
    org_guid = models.UUIDField(primary_key=True, default=uuid.uuid4, editable=False,
    	verbose_name="Organization UUID")
    name = models.CharField(max_length=200)
<<<<<<< HEAD
    street_address = models.CharField(max_length=100, blank=True, null=True, verbose_name='Street Address')
    city = models.CharField(max_length=50, blank=True, null=True, verbose_name='Town/City')
    province_state = models.ForeignKey(ProvinceStateCode, db_column='province_state_code',
        on_delete=models.PROTECT, verbose_name='Province/State', related_name="companies")
    postal_code = models.CharField(max_length=10, blank=True, null=True, verbose_name='Postal Code')
    main_tel = models.CharField(blank=True, null=True, max_length=15, verbose_name="Telephone number")
    fax_tel = models.CharField(blank=True, null=True, max_length=15, verbose_name="Fax number")
    website_url = models.URLField(blank=True, null=True, verbose_name="Website")
    effective_date = models.DateField(default=datetime.date.today)
    expired_date = models.DateField(blank=True, null=True)
=======
    street_address = models.CharField(max_length=100, blank=True, verbose_name='Street Address', default="")
    city = models.CharField(max_length=50, blank=True, null=True, verbose_name='Town/City', default="")
    province_state = models.ForeignKey(
        ProvinceStateCode,
        db_column='province_state_code',
        on_delete=models.PROTECT,
        verbose_name='Province/State',
        related_name="companies")
    postal_code = models.CharField(max_length=10, null=True, verbose_name='Postal Code')
    main_tel = models.CharField(null=True, max_length=15, verbose_name="Telephone number")
    fax_tel = models.CharField(null=True, max_length=15, verbose_name="Fax number")
    website_url = models.URLField(null=True, verbose_name="Website")
    certificate_authority = models.BooleanField(
        default=False,
        verbose_name='Certifying Authority for Registries Activities',
        choices=((False, 'No'), (True, 'Yes')))
>>>>>>> e4f28fa5

    class Meta:
        db_table = 'registries_organization'
        ordering = ['name']
        verbose_name_plural = 'Organizations'

    def __str__(self):
        return self.name


# Create your models here.
class Person(AuditModel):
    person_guid = models.UUIDField(primary_key=True, default=uuid.uuid4, editable=False,
    	verbose_name="Person UUID")
    first_name = models.CharField(max_length=100)
    surname = models.CharField(max_length=100)
    effective_date = models.DateField(default=datetime.date.today)
    expired_date = models.DateField(blank=True, null=True)

    # Works With Org...  (should be a xref table)
    organization = models.ForeignKey(Organization, blank=True, null=True, on_delete=models.PROTECT,
        related_name="People")

    class Meta:
        db_table = 'registries_person'
        ordering = ['first_name', 'surname']
        verbose_name_plural = 'People'

    def __str__(self):
        return '%s %s' % (self.first_name, self.surname)


class ContactInfo(AuditModel):
    contact_detail_guid = models.UUIDField(primary_key=True, default=uuid.uuid4, editable=False,
    	verbose_name="Contact At UUID")
    person = models.ForeignKey(Person, db_column='person_guid', on_delete=models.PROTECT,
    	verbose_name="Person Reference", related_name="contact_info")
    contact_tel = models.CharField(blank=True, null=True, max_length=15,
        verbose_name="Contact telephone number")
    contact_email = models.EmailField(blank=True, null=True,verbose_name="Email adddress")
    effective_date = models.DateField(default=datetime.date.today)
    expired_date = models.DateField(blank=True, null=True)

    class Meta:
        db_table = 'registries_contact_detail'
        verbose_name_plural = 'Contact Information'

    def __str__(self):
        return '%s - %s, %s' % (
            self.person,
            self.contact_tel,
            self.contact_email)


class WellClassCode(AuditModel):
    """
    Class of Wells, classifying the type of wells and activities/subactivies permitted
    """
    registries_well_class_code = models.CharField(primary_key=True, max_length=10, editable=False)
    description = models.CharField(max_length=100)
    display_order = models.PositiveIntegerField()
    effective_date = models.DateField(default=datetime.date.today)
    expired_date = models.DateField(blank=True, null=True)

    class Meta:
        db_table = 'registries_well_class_code'
        ordering = ['display_order', 'description']
        verbose_name_plural = 'Well Classes'

    def __str__(self):
        return self.description


class Qualification(AuditModel):
    """
    Qualification of Well Class for a given Activity/SubActivity.
    """
    registries_well_qualification_guid = models.UUIDField(primary_key=True, default=uuid.uuid4,
        editable=False, verbose_name="Qualification / Well Class UUID")
    well_class = models.ForeignKey(WellClassCode, db_column='registries_well_class_code',
        on_delete=models.PROTECT,related_name="Qualification")
    subactivity = models.ForeignKey(SubactivityCode, db_column='registries_subactivity_code',
        on_delete=models.PROTECT,related_name="Qualification")
    display_order = models.PositiveIntegerField()
    effective_date = models.DateField(default=datetime.date.today)
    expired_date = models.DateField(blank=True, null=True)

    class Meta:
        db_table = 'registries_well_qualification'
        ordering = ['subactivity', 'display_order']
        verbose_name_plural = 'Qualification codes'

    def __str__(self):
        return '%s %s' % (self.subactivity, self.well_class)


class RegistriesStatusCode(AuditModel):
    """
    Status of the Register Entry
    """
    registries_status_code = models.CharField(primary_key=True, max_length=10, editable=False)
    description = models.CharField(max_length=100)
    display_order = models.PositiveIntegerField()
    effective_date = models.DateField(default=datetime.date.today)
    expired_date = models.DateField(blank=True, null=True)

    class Meta:
        db_table = 'registries_status_code'
        ordering = ['display_order', 'description']
        verbose_name_plural = 'Registry Status Codes'

    def __str__(self):
        return self.description

class RegistriesRemovalReason(AuditModel):
    """
    Possible Reasons for Removal from either of the Registers
    """
    registries_removal_reason_code = models.CharField(primary_key=True, max_length=10, editable=False)
    description = models.CharField(max_length=100)
    display_order = models.PositiveIntegerField()
    effective_date = models.DateField(default=datetime.date.today)
    expired_date = models.DateField(blank=True, null=True)

    class Meta:
        db_table = 'registries_removal_reason_code'
        ordering = ['display_order', 'description']
        verbose_name_plural = 'Registry Removal Reasons'

    def __str__(self):
        return self.description

class Register(AuditModel):
    PENDING = 'P'

    register_guid = models.UUIDField(primary_key=True, default=uuid.uuid4, editable=False,
        verbose_name="Register UUID")
    registries_activity = models.ForeignKey(ActivityCode, db_column='registries_activity_code',
        on_delete=models.PROTECT)
    person = models.ForeignKey(Person, on_delete=models.PROTECT, related_name="registrations")
    status = models.ForeignKey(RegistriesStatusCode, db_column='registries_status_code',
        on_delete=models.PROTECT, default=PENDING, verbose_name="Register Entry Status")
    registration_no = models.CharField(max_length=15,blank=True, null=True)
    registration_date = models.DateField(blank=True, null=True)
    register_removal_reason = models.ForeignKey(RegistriesRemovalReason,
        db_column='registries_removal_reason_code',
        on_delete=models.PROTECT, blank=True, null=True, verbose_name="Removal Reason")
    register_removal_date = models.DateField(blank=True,
        null=True, verbose_name="Date of Removal from Register")

    class Meta:
        db_table = 'registries_register'
        verbose_name_plural = 'Registrations'

    def __str__(self):
        return '%s - %s' % (
            self.person,
            self.registries_activity
        )

class RegistriesApplication(AuditModel):
    """
    Application from a well driller or pump installer to be on the GWELLS Register.
    """
    application_guid = models.UUIDField(primary_key=True, default=uuid.uuid4, editable=False,
        verbose_name="Register Application UUID")
    registration = models.ForeignKey(Register, db_column='register_guid', on_delete=models.PROTECT,
        verbose_name="Person Reference", related_name='applications')
    subactivity = models.ForeignKey(SubactivityCode, db_column='registries_subactivity_code',
        on_delete=models.PROTECT,related_name="applications")
    file_no = models.CharField(max_length=25, blank=True, null=True, verbose_name='ORCS File # reference.')
    over19_ind = models.BooleanField(default=True)
    registrar_notes = models.CharField(max_length=255, blank=True, null=True,
        verbose_name='Registrar notes, for internal use only.')
    reason_denied = models.CharField(max_length=255, blank=True, null=True,
        verbose_name='Free form text explaining reason for denial.')

    # TODO Support multiple certificates
    primary_certificate = models.ForeignKey(AccreditedCertficateCode, blank=True, null=True,
        db_column='acc_cert_guid', on_delete=models.PROTECT, verbose_name="Certificate")
    primary_certificate_no = models.CharField(max_length=50)

    class Meta:
        db_table = 'registries_application'
        verbose_name_plural = 'Applications'

    def __str__(self):
        return '%s : %s' % (
            self.registration,
            self.file_no)


class ApplicationStatusCode(AuditModel):
    """
    Status of Applications for the Well Driller and Pump Installer Registries
    """
    registries_application_status_code = models.CharField(primary_key=True, max_length=10, editable=False)
    description = models.CharField(max_length=100)
    display_order = models.PositiveIntegerField()
    effective_date = models.DateField(default=datetime.date.today)
    expired_date = models.DateField(blank=True, null=True)

    class Meta:
        db_table = 'registries_application_status_code'
        ordering = ['display_order', 'description']
        verbose_name_plural = 'Application Status Codes'

    def __str__(self):
        return self.description


class RegistriesApplicationStatus(AuditModel):
    """
    Status of a specific Application for the Well Driller and Pump Installer Registries, at a point in time
    """
    application_status_guid = models.UUIDField(primary_key=True, default=uuid.uuid4,
        editable=False, verbose_name="Register Application Status UUID")
    application = models.ForeignKey(RegistriesApplication, db_column='application_guid',
        on_delete=models.PROTECT, verbose_name="Application Reference", related_name="status_set")
    status = models.ForeignKey(ApplicationStatusCode, db_column='registries_application_status_code', on_delete=models.PROTECT, verbose_name="Application Status Code Reference")
    notified_date = models.DateField(blank=True, null=True, default=datetime.date.today)
    effective_date = models.DateField(default=datetime.date.today)
    expired_date = models.DateField(blank=True, null=True)

    class Meta:
        db_table = 'registries_application_status'
        ordering = ['application', 'effective_date']
        verbose_name_plural = 'Application status'

    def __str__(self):
        return '%s - %s - %s (exp %s)' % (
            self.application,
            self.status.description,
            self.effective_date,
            self.expired_date)
"""
class DrillerRegister(models.Model):
     Consolidated view of Driller Register
     registration_no = models.CharField(max_length=15,blank=True, null=True)
    registration_date = models.DateField(blank=True, null=True)
    status_code = models.CharField(max_length=10)
    register_removal_date  = models.DateField(blank=True, null=True,verbose_name="Date of Removal from Register")
    register_removal_reason = models.DateField(blank=True, null=True)
    activity_code = models.CharField(max_length=10, unique=True)
    #
    file_no = models.CharField(max_length=25, blank=True, null=True, verbose_name='ORCS File # reference.')
    over19_ind = models.BooleanField(default=True)
    registrar_notes = models.CharField(max_length=255, blank=True, null=True, verbose_name='Registrar Notes, for internal use only.')
    reason_denied   = models.CharField(max_length=255, blank=True, null=True, verbose_name='Free form text explaining reason for denial.')
    #
    first_name = models.CharField(max_length=100)
    surname = models.CharField(max_length=100)
    #
    contact_tel = models.CharField(blank=True, null=True,max_length=15,verbose_name="Contact telephone number")
    contact_email = models.EmailField(blank=True, null=True,verbose_name="Email adddress")
    #
    org_name = models.CharField(max_length=200)
    street_address = models.CharField(max_length=100, blank=True, null=True, verbose_name='Street Address')
    city = models.CharField(max_length=50, blank=True, null=True, verbose_name='Town/City')
    prov_state_code = models.CharField(max_length=10, unique=True)
    prov_state_desc = models.CharField(max_length=100)
    postal_code = models.CharField(max_length=10, blank=True, null=True, verbose_name='Postal Code')
    #
    main_tel = models.CharField(blank=True, null=True,max_length=15,verbose_name="Company main telephone number")
    fax_tel = models.CharField(blank=True, null=True,max_length=15,verbose_name="Facsimile telephone number")
    website_url = models.URLField(blank=True, null=True,verbose_name="Orgnization's Website")
    #
    register_guid = models.UUIDField(primary_key=True, default=uuid.uuid4, editable=False,
        verbose_name="Register UUID")
    reg_create_user = models.CharField(max_length=30)
    reg_create_date = models.DateTimeField(blank=True, null=True)
    reg_update_user = models.CharField(max_length=30, null=True)
    reg_update_date = models.DateTimeField(blank=True, null=True)
    #
    registration_status_guid = models.ForeignKey(RegistriesStatusCode, db_column='registries_status_guid', on_delete=models.DO_NOTHING, verbose_name="Register Entry Status")
    status_create_user = models.CharField(max_length=30)
    status_create_date = models.DateTimeField(blank=True, null=True)
    status_update_user = models.CharField(max_length=30, null=True)
    status_update_date = models.DateTimeField(blank=True, null=True)
    #
    application_guid = models.ForeignKey(RegistriesApplication, db_column='application_guid', on_delete=models.DO_NOTHING, blank=True, null=True, verbose_name="Application Reference")
    appl_create_user = models.CharField(max_length=30)
    appl_create_date = models.DateTimeField(blank=True, null=True)
    appl_update_user = models.CharField(max_length=30, null=True)
    appl_update_date = models.DateTimeField(blank=True, null=True)
    #
    registries_removal_reason_guid = models.ForeignKey(RegistriesRemovalReason, db_column='registries_removal_reason_guid', on_delete=models.DO_NOTHING, blank=True, null=True,verbose_name="Removal Reason")
    removal_create_user = models.CharField(max_length=30)
    removal_create_date = models.DateTimeField(blank=True, null=True)
    removal_update_user = models.CharField(max_length=30, null=True)
    removal_update_date = models.DateTimeField(blank=True, null=True)

    registries_activity_guid = models.ForeignKey(ActivityCode, db_column='registries_activity_guid', on_delete=models.DO_NOTHING, blank=True)
    act_create_user = models.CharField(max_length=30)
    act_create_date = models.DateTimeField(blank=True, null=True)
    act_update_user = models.CharField(max_length=30, null=True)
    act_update_date = models.DateTimeField(blank=True, null=True)

    person_guid = models.UUIDField(editable=False,
        verbose_name="Person UUID, hidden from users")
    per_create_user = models.CharField(max_length=30)
    per_create_date = models.DateTimeField(blank=True, null=True)
    per_update_user = models.CharField(max_length=30, null=True)
    per_update_date = models.DateTimeField(blank=True, null=True)

    contact_at_guid = models.UUIDField(editable=False,
        verbose_name="ContactAt UUID, hidden from users")
    contact_effective_date = models.DateTimeField(blank=True, null=True)
    contact_expired_date = models.DateTimeField(blank=True, null=True)
    contact_create_user = models.CharField(max_length=30)
    contact_create_date = models.DateTimeField(blank=True, null=True)
    contact_update_user = models.CharField(max_length=30, null=True)
    contact_update_date = models.DateTimeField(blank=True, null=True)

    org_guid = models.UUIDField(editable=False,
        verbose_name="Organization UUID, hidden from users")
    org_create_user = models.CharField(max_length=30)
    org_create_date = models.DateTimeField(blank=True, null=True)
    org_update_user = models.CharField(max_length=30, null=True)
    org_update_date = models.DateTimeField(blank=True, null=True)

    prov_guid = models.UUIDField(editable=False,
        verbose_name="ProvinceStateCode UUID, hidden from users")
    prov_create_user = models.CharField(max_length=30)
    prov_create_date = models.DateTimeField(blank=True, null=True)
    prov_update_user = models.CharField(max_length=30, null=True)
    prov_update_date = models.DateTimeField(blank=True, null=True)

    class Meta:
        managed = False
        db_table = 'registries_driller_register'

        ordering = ['display_order', 'description']
        verbose_name_plural = 'Possible statuses of Applications'

    def __str__(self):
        return self.registration_no
"""<|MERGE_RESOLUTION|>--- conflicted
+++ resolved
@@ -84,7 +84,6 @@
     org_guid = models.UUIDField(primary_key=True, default=uuid.uuid4, editable=False,
     	verbose_name="Organization UUID")
     name = models.CharField(max_length=200)
-<<<<<<< HEAD
     street_address = models.CharField(max_length=100, blank=True, null=True, verbose_name='Street Address')
     city = models.CharField(max_length=50, blank=True, null=True, verbose_name='Town/City')
     province_state = models.ForeignKey(ProvinceStateCode, db_column='province_state_code',
@@ -95,24 +94,7 @@
     website_url = models.URLField(blank=True, null=True, verbose_name="Website")
     effective_date = models.DateField(default=datetime.date.today)
     expired_date = models.DateField(blank=True, null=True)
-=======
-    street_address = models.CharField(max_length=100, blank=True, verbose_name='Street Address', default="")
-    city = models.CharField(max_length=50, blank=True, null=True, verbose_name='Town/City', default="")
-    province_state = models.ForeignKey(
-        ProvinceStateCode,
-        db_column='province_state_code',
-        on_delete=models.PROTECT,
-        verbose_name='Province/State',
-        related_name="companies")
-    postal_code = models.CharField(max_length=10, null=True, verbose_name='Postal Code')
-    main_tel = models.CharField(null=True, max_length=15, verbose_name="Telephone number")
-    fax_tel = models.CharField(null=True, max_length=15, verbose_name="Fax number")
-    website_url = models.URLField(null=True, verbose_name="Website")
-    certificate_authority = models.BooleanField(
-        default=False,
-        verbose_name='Certifying Authority for Registries Activities',
-        choices=((False, 'No'), (True, 'Yes')))
->>>>>>> e4f28fa5
+
 
     class Meta:
         db_table = 'registries_organization'
