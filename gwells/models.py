--- conflicted
+++ resolved
@@ -481,11 +481,7 @@
     def __str__(self):
         return self.description
 
-<<<<<<< HEAD
 class ScreenIntakeMethod(AuditModel):
-=======
-class ScreenIntake(AuditModel):
->>>>>>> 55fa4cf8
     """
      Refers to the type of intake mechanism for a well screen, i.e. Screen, Open Bottom, Uncased Hole.
     """
@@ -673,8 +669,6 @@
     def __str__(self):
         return self.description
 
-<<<<<<< HEAD
-=======
 class BCGS_Numbers(AuditModel):
     bcgs_id = models.BigIntegerField(primary_key=True, default=uuid.uuid4, editable=False)
     bcgs_number = models.CharField(max_length=20, verbose_name="BCGS Mapsheet Number")
@@ -686,7 +680,6 @@
     def __str__(self):
         return self.description
 
->>>>>>> 55fa4cf8
 class Well(AuditModel):
     """
     Well information.
