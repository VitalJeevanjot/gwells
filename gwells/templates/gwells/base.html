--- conflicted
+++ resolved
@@ -246,11 +246,8 @@
     <script src="{% static 'gwells/js/jquery.formset.js' %}"></script>
     <script src="https://cdn.datatables.net/1.10.16/js/jquery.dataTables.min.js" type="text/javascript"></script>
     <script src="https://cdn.datatables.net/1.10.16/js/dataTables.bootstrap.min.js" type="text/javascript"></script>
-<<<<<<< HEAD
 <!--     <script>
-=======
-    <script>
->>>>>>> 230b3afe
+
         (function (i, s, o, g, r, a, m) {
         i['GoogleAnalyticsObject'] = r; i[r] = i[r] || function () {
             (i[r].q = i[r].q || []).push(arguments)
@@ -261,11 +258,7 @@
         ga('create', 'UA-106174915-1', 'auto');
         ga('send', 'pageview');
 
-<<<<<<< HEAD
     </script> -->
-=======
-    </script>
->>>>>>> 230b3afe
 
     {% block jqscript_block %}{% endblock %}
 
