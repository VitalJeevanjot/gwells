--- conflicted
+++ resolved
@@ -81,7 +81,6 @@
     'debug_toolbar',
     'django.contrib.postgres',
     'rest_framework',
-    'corsheaders',
     'drf_yasg',
     'gwells',
     'crispy_forms',
@@ -90,11 +89,7 @@
     'django_nose',
     'webpack_loader',
     'django_filters',
-<<<<<<< HEAD
     'django_extensions',
-=======
-#    'django_extensions',
->>>>>>> e47a919b
 )
 
 MIDDLEWARE = (
