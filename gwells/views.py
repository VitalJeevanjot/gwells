--- conflicted
+++ resolved
@@ -122,16 +122,13 @@
         form, well_results, well_results_json = common_well_search(request)
     return JsonResponse(well_results_json, safe=False)
 
-<<<<<<< HEAD
 def test_500_view(request):
     # Return an "Internal Server Error" 500 response code.
     return render(request, 'gwells/500.html',status=500)
 HttpResponse(status=500)
-=======
+
 def registry(request):
     return render(request, 'gwells/registry.html')
->>>>>>> 8dd19046
-
 class WellDetailView(generic.DetailView):
     model = Well
     context_object_name = 'well'
