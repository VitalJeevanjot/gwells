#!groovy

import groovy.json.JsonOutput
import bcgov.GitHubHelper


// Notify stage status and pass to Jenkins-GitHub library
void notifyStageStatus (String name, String status) {
    GitHubHelper.createCommitStatus(
        this,
        GitHubHelper.getPullRequestLastCommitId(this),
        status,
        "${env.BUILD_URL}",
        "Stage '${name}'",
        "Stage: ${name}"
    )
}


// Create deployment status and pass to Jenkins-GitHub library
void createDeploymentStatus (String suffix, String status, String stageUrl) {
    def ghDeploymentId = new GitHubHelper().createDeployment(
        this,
        "pull/${env.CHANGE_ID}/head",
        [
            'environment':"${suffix}",
            'task':"deploy:pull:${env.CHANGE_ID}"
        ]
    )

    // NOTE: this function in GitHubHelper no longer works.
    // https://github.com/BCDevOps/jenkins-pipeline-shared-lib/issues/6
    // TODO: convert to use GitHub REST API
    // https://docs.github.com/en/rest/reference/repos#deployments

    // new GitHubHelper().createDeploymentStatus(
    //     this,
    //     ghDeploymentId,
    //     "${status}",
    //     ['targetUrl':"https://${stageUrl}/gwells"]
    // )

    // if ('SUCCESS'.equalsIgnoreCase("${status}")) {
    //     echo "${suffix} deployment successful!"
    // } else if ('PENDING'.equalsIgnoreCase("${status}")){
    //     echo "${suffix} deployment pending."
    // }
}


// Print stack trace of error
@NonCPS
private static String stackTraceAsString(Throwable t) {
    StringWriter sw = new StringWriter();
    t.printStackTrace(new PrintWriter(sw));
    return sw.toString()
}


// OpenShift wrapper
def _openshift(String name, String project, Closure body) {
    script {
        openshift.withCluster() {
            openshift.withProject(project) {
                echo "Running Stage '${name}'"
                waitUntil {
                    notifyStageStatus (name, 'PENDING')
                    boolean isDone=false
                    try {
                        body()
                        isDone=true
                        notifyStageStatus(name, 'SUCCESS')
                        echo "Completed Stage '${name}'"
                    } catch (error){
                        notifyStageStatus(name, 'FAILURE')
                        echo "${stackTraceAsString(error)}"
                        def inputAction = input(
                            message: "This step (${name}) has failed. See related messages.",
                            ok: 'Confirm',
                            parameters: [
                                choice(
                                    name: 'action',
                                    choices: 'Re-run\nIgnore',
                                    description: 'What would you like to do?'
                                )
                            ]
                        )
                        if ('Ignore'.equalsIgnoreCase(inputAction)){
                            isDone=true
                        }
                    }
                    return isDone
                }
            }
        }
    }
}

// Functional test script
// Can be limited by assinging toTest var
def unitTestDjango (String stageName, String envProject, String envSuffix) {
    _openshift(env.STAGE_NAME, envProject) {
        def DB_target = envSuffix == "staging" ? "${appName}-pg12-${envSuffix}" : "${appName}-pg12-${envSuffix}-${prNumber}"
        def DB_newVersion = openshift.selector("dc", "${DB_target}").object().status.latestVersion
        def DB_pod = openshift.selector('pod', [deployment: "${DB_target}-${DB_newVersion}"])
        echo "Temporarily granting elevated DB rights"
        echo DB_target



        sh "oc rsh -n ${envProject} dc/${DB_target} bash -c ' \
            psql -c \"ALTER USER \\\"\${PG_USER}\\\" WITH SUPERUSER;\" \
        '"

        def target = envSuffix == "staging" ? "${appName}-${envSuffix}" : "${appName}-${envSuffix}-${prNumber}"
        def newVersion = openshift.selector("dc", "${target}").object().status.latestVersion
        def pods = openshift.selector('pod', [deployment: "${target}-${newVersion}"])

        // Wait here and make sure the app pods are ready before running unit tests.
        // We wait for both pods to be ready so that we can execute the test command
        // on either one, without having to check which one was ready first.
        timeout(15) {
            pods.untilEach(2) {
                return it.object().status.containerStatuses.every {
                    it.ready
                }
            }
        }

        echo "Running Django unit tests"
        def ocoutput = openshift.exec(
            pods.objects()[0].metadata.name,
            "--",
            "bash -c '\
                cd \${APP_SOURCE_DIR:-\"\${APP_ROOT}/src\"}/backend; \
                python manage.py test --noinput \
            '"
        )
        echo "Django test results: "+ ocoutput.actions[0].out

        echo "Revoking ADMIN rights"
        sh "oc rsh -n ${envProject} dc/${DB_target} bash -c ' \
               psql -c \"ALTER USER \\\"\${PG_USER}\\\" WITH NOSUPERUSER;\" \
        '"
    }
}


// API test function
def apiTest (String stageName, String stageUrl, String envSuffix) {

    _openshift(env.STAGE_NAME, toolsProject) {
        podTemplate(
            label: "nodejs-${appName}-${envSuffix}-${prNumber}",
            name: "nodejs-${appName}-${envSuffix}-${prNumber}",
            serviceAccount: 'jenkins',
            cloud: 'openshift',
            activeDeadlineSeconds: 1800,
            containers: [
                containerTemplate(
                    name: 'jnlp',
                    image: 'registry.access.redhat.com/openshift3/jenkins-agent-nodejs-8-rhel7',
                    resourceRequestCpu: '500m',
                    resourceLimitCpu: '800m',
                    resourceRequestMemory: '512Mi',
                    resourceLimitMemory: '1Gi',
                    activeDeadlineSeconds: '600',
                    podRetention: 'never',
                    workingDir: '/tmp',
                    command: '',
                    args: '${computer.jnlpmac} ${computer.name}',
                    envVars: [
                        envVar(
                            key:'BASE_URL',
                            value: "https://${stageUrl}/gwells"
                        ),
                        secretEnvVar(
                            key: 'GWELLS_API_TEST_USER',
                            secretName: 'apitest-secrets',
                            secretKey: 'username'
                        ),
                        secretEnvVar(
                            key: 'GWELLS_API_TEST_PASSWORD',
                            secretName: 'apitest-secrets',
                            secretKey: 'password'
                        ),
                        secretEnvVar(
                            key: 'GWELLS_API_TEST_AUTH_SERVER',
                            secretName: 'apitest-secrets',
                            secretKey: 'auth_server'
                        ),
                        secretEnvVar(
                            key: 'GWELLS_API_TEST_CLIENT_ID',
                            secretName: 'apitest-secrets',
                            secretKey: 'client_id'
                        ),
                        secretEnvVar(
                            key: 'GWELLS_API_TEST_CLIENT_SECRET',
                            secretName: 'apitest-secrets',
                            secretKey: 'client_secret'
                        )
                    ]
                )
            ]
        ) {
            node("nodejs-${appName}-${envSuffix}-${prNumber}") {
                checkout scm
                dir('tests/api-tests') {
                    sh 'npm install -g newman@4.6.1'
                    try {
                        sh """
                            newman run ./registries_api_tests.json \
                                --global-var test_user=\$GWELLS_API_TEST_USER \
                                --global-var test_password=\$GWELLS_API_TEST_PASSWORD \
                                --global-var base_url=\$BASE_URL \
                                --global-var auth_server=\$GWELLS_API_TEST_AUTH_SERVER \
                                --global-var client_id=\$GWELLS_API_TEST_CLIENT_ID \
                                --global-var client_secret=\$GWELLS_API_TEST_CLIENT_SECRET \
                                -r cli,junit,html
                            newman run ./registries_v2_api_tests.json \
                                --global-var test_user=\$GWELLS_API_TEST_USER \
                                --global-var test_password=\$GWELLS_API_TEST_PASSWORD \
                                --global-var base_url=\$BASE_URL \
                                --global-var auth_server=\$GWELLS_API_TEST_AUTH_SERVER \
                                --global-var client_id=\$GWELLS_API_TEST_CLIENT_ID \
                                --global-var client_secret=\$GWELLS_API_TEST_CLIENT_SECRET \
                                -r cli,junit,html
                            newman run ./wells_api_tests.json \
                                --global-var test_user=\$GWELLS_API_TEST_USER \
                                --global-var test_password=\$GWELLS_API_TEST_PASSWORD \
                                --global-var base_url=\$BASE_URL \
                                --global-var auth_server=\$GWELLS_API_TEST_AUTH_SERVER \
                                --global-var client_id=\$GWELLS_API_TEST_CLIENT_ID \
                                --global-var client_secret=\$GWELLS_API_TEST_CLIENT_SECRET \
                                -r cli,junit,html
                            newman run ./wells_v2_api_tests.json \
                                --global-var test_user=\$GWELLS_API_TEST_USER \
                                --global-var test_password=\$GWELLS_API_TEST_PASSWORD \
                                --global-var base_url=\$BASE_URL \
                                --global-var auth_server=\$GWELLS_API_TEST_AUTH_SERVER \
                                --global-var client_id=\$GWELLS_API_TEST_CLIENT_ID \
                                --global-var client_secret=\$GWELLS_API_TEST_CLIENT_SECRET \
                                -r cli,junit,html
                            newman run ./submissions_api_tests.json \
                                --global-var test_user=\$GWELLS_API_TEST_USER \
                                --global-var test_password=\$GWELLS_API_TEST_PASSWORD \
                                --global-var base_url=\$BASE_URL \
                                --global-var auth_server=\$GWELLS_API_TEST_AUTH_SERVER \
                                --global-var client_id=\$GWELLS_API_TEST_CLIENT_ID \
                                --global-var client_secret=\$GWELLS_API_TEST_CLIENT_SECRET \
                                -r cli,junit,html
                            newman run ./submissions_v2_api_tests.json \
                                --global-var test_user=\$GWELLS_API_TEST_USER \
                                --global-var test_password=\$GWELLS_API_TEST_PASSWORD \
                                --global-var base_url=\$BASE_URL \
                                --global-var auth_server=\$GWELLS_API_TEST_AUTH_SERVER \
                                --global-var client_id=\$GWELLS_API_TEST_CLIENT_ID \
                                --global-var client_secret=\$GWELLS_API_TEST_CLIENT_SECRET \
                                -r cli,junit,html
                            newman run ./aquifers_api_tests.json \
                                --global-var test_user=\$GWELLS_API_TEST_USER \
                                --global-var test_password=\$GWELLS_API_TEST_PASSWORD \
                                --global-var base_url=\$BASE_URL \
                                --global-var auth_server=\$GWELLS_API_TEST_AUTH_SERVER \
                                --global-var client_id=\$GWELLS_API_TEST_CLIENT_ID \
                                --global-var client_secret=\$GWELLS_API_TEST_CLIENT_SECRET \
                                -r cli,junit,html
                            newman run ./aquifers_v2_api_tests.json \
                                --global-var test_user=\$GWELLS_API_TEST_USER \
                                --global-var test_password=\$GWELLS_API_TEST_PASSWORD \
                                --global-var base_url=\$BASE_URL \
                                --global-var auth_server=\$GWELLS_API_TEST_AUTH_SERVER \
                                --global-var client_id=\$GWELLS_API_TEST_CLIENT_ID \
                                --global-var client_secret=\$GWELLS_API_TEST_CLIENT_SECRET \
                                -r cli,junit,html
                        """

                        if ("dev".equalsIgnoreCase("${envSuffix}")) {
                            sh """
                                newman run ./wells_search_api_tests.json \
                                --global-var base_url=\$BASE_URL \
                                -r cli,junit,html
                            """
                        }

                    } finally {
                        junit 'newman/*.xml'
                        publishHTML (
                          target: [
                              allowMissing: false,
                              alwaysLinkToLastBuild: false,
                              keepAll: true,
                              reportDir: 'newman',
                              reportFiles: 'newman*.html',
                              reportName: "API Test Report"
                          ]
                        )
                        stash includes: 'newman/*.xml', name: 'api-tests'
                    }
                }
            }
        }
    }
    return true
}

def deployToDev() {
                        // Process postgres deployment config (sub in vars, create list items)
                        echo "Processing database deployment (using folder ${templateDir}"
                        def deployDBTemplate = openshift.process("-f",
                            "${templateDir}/postgresql.dc.yml",
                            "DATABASE_SERVICE_NAME=gwells-pg12-${devSuffix}-${prNumber}",
                            "IMAGE_STREAM_NAMESPACE=${devProject}",
                            "IMAGE_STREAM_NAME=crunchy-postgres-gis",
                            "NAME_SUFFIX=-${devSuffix}-${prNumber}",
                            "POSTGRESQL_DATABASE=gwells",
                            "VOLUME_CAPACITY=1Gi",
                            "STORAGE_CLASS=netapp-file-standard",
                            "REQUEST_CPU=200m",
                            "REQUEST_MEMORY=512Mi",
                            "LIMIT_CPU=500m",
                            "LIMIT_MEMORY=1Gi"
                        )

                        // Process postgres deployment config (sub in vars, create list items)
                        echo "Processing deployment config for pull request ${prNumber}"
                        def deployTemplate = openshift.process("-f",
                            "${templateDir}/backend.dc.json",
                            "ENV_NAME=${devSuffix}",
                            "HOST=${devHost}",
                            "NAME_SUFFIX=-${devSuffix}-${prNumber}"
                        )

                        echo "Processing deployment config for tile server"
                        def pgtileservTemplate = openshift.process("-f",
                            "${templateDir}/pg_tileserv/pg_tileserv.dc.yaml",
                            "NAME_SUFFIX=-${devSuffix}-${prNumber}",
                            "DATABASE_SERVICE_NAME=gwells-pg12-${devSuffix}-${prNumber}",
                            "HOST=${devHost}",
                        )

                        echo "Processing Minio deployment config"
                        def minioTemplate = openshift.process("-f",
                            "${templateDir}/minio/minio.dc.yaml",
                            "NAME_SUFFIX=-${devSuffix}-${prNumber}",
                            "HOSTNAME=gwells-docs-${devSuffix}-${prNumber}.apps.silver.devops.gov.bc.ca",
                            "SRC_TAG=dev"
                        )

                        // some objects need to be copied from a base secret or configmap
                        // these objects have an annotation "as-copy-of" in their object spec (e.g. an object in backend.dc.json)
                        echo "Creating configmaps and secrets objects"
                        List newObjectCopies = []

                        for (o in (deployTemplate + deployDBTemplate)) {

                            // only perform this operation on objects with 'as-copy-of'
                            def sourceName = o.metadata && o.metadata.annotations && o.metadata.annotations['as-copy-of']
                            if (sourceName && sourceName.length() > 0) {
                                def selector = openshift.selector("${o.kind}/${sourceName}")
                                if (selector.count() == 1) {

                                    // create a copy of the object and add it to the new list of objects to be applied
                                    Map copiedModel = selector.object()
                                    copiedModel.metadata.name = o.metadata.name
                                    copiedModel.metadata.remove('annotations')
                                    copiedModel.metadata.remove('creationTimestamp')
                                    copiedModel.metadata.remove('resourceVersion')
                                    copiedModel.metadata.remove('selfLink')
                                    copiedModel.metadata.remove('uid')

                                    // set Minio host for dev environments
                                    if (sourceName == 'gwells-global-config') {
                                        copiedModel.data['S3_PRIVATE_HOST'] = "gwells-docs-${devSuffix}-${prNumber}.apps.silver.devops.gov.bc.ca"
                                    }
                                    if (sourceName == 'gwells-minio-secrets') {
                                        copiedModel.data.remove('S3_HOST')
                                        copiedModel.stringData = [:]
                                        copiedModel.stringData['S3_HOST'] = "gwells-docs-${devSuffix}-${prNumber}.apps.silver.devops.gov.bc.ca"
                                    }
                                    
                                    echo "[as-copy-of] Copying ${o.kind} ${o.metadata.name}"
                                    newObjectCopies.add(copiedModel)



                                }
                            }
                        }

                        echo "Applying deployment configs for pull request ${prNumber} on ${devProject}"

                        // apply the templates, which will create new objects or modify existing ones as necessary.
                        // the copies of base objects (secrets, configmaps) are also applied.
                        openshift.apply(pgtileservTemplate).label(['app':"${devAppName}", 'app-name':"${appName}", 'env-name':"${devSuffix}"], "--overwrite")
                        openshift.apply(minioTemplate).label(['app':"${devAppName}", 'app-name':"${appName}", 'env-name':"${devSuffix}"], "--overwrite")
                        openshift.apply(deployTemplate).label(['app':"${devAppName}", 'app-name':"${appName}", 'env-name':"${devSuffix}"], "--overwrite")
                        openshift.apply(deployDBTemplate).label(['app':"${devAppName}", 'app-name':"${appName}", 'env-name':"${devSuffix}"], "--overwrite")
                        openshift.apply(newObjectCopies).label(['app':"${devAppName}", 'app-name':"${appName}", 'env-name':"${devSuffix}"], "--overwrite")
                        echo "Successfully applied deployment configs for ${prNumber}"

                        // promote the newly built image to DEV
                        echo "Tagging new image to DEV imagestream."
                        openshift.tag("${toolsProject}/gwells-application:${prNumber}", "${devProject}/${devAppName}:dev")  // todo: clean up labels/tags

                        // post a notification to Github that this pull request is being deployed
                        createDeploymentStatus(devSuffix, 'PENDING', devHost)

                        // monitor the deployment status and wait until deployment is successful
                        echo "Waiting for deployment to dev..."
                        def newVersion = openshift.selector("dc", "${devAppName}").object().status.latestVersion
                        def pods = openshift.selector('pod', [deployment: "${devAppName}-${newVersion}"])

                        // wait until each container in this deployment's pod reports as ready
                        timeout(15) {
                            pods.untilEach(2) {
                                return it.object().status.containerStatuses.every {
                                    it.ready
                                }
                            }
                        }

                        def pgtileservVersion = openshift.selector("dc", "pgtileserv-${devSuffix}-${prNumber}").object().status.latestVersion
                        def pgtileservPods = openshift.selector('pod', [deployment: "pgtileserv-${devSuffix}-${prNumber}-${newVersion}"])

                        // wait until each container in this deployment's pod reports as ready
                        timeout(15) {
                            pods.untilEach(2) {
                                return it.object().status.containerStatuses.every {
                                    it.ready
                                }
                            }
                        }
                        // Report a pass to GitHub
                        createDeploymentStatus(devSuffix, 'SUCCESS', devHost)
                    }

def loadFixtures(String appName) {
                        def newVersion = openshift.selector("dc", "${appName}").object().status.latestVersion
                        def pods = openshift.selector('pod', [deployment: "${appName}-${newVersion}"])

                        echo "Loading fixtures"
                        def ocoutput = openshift.exec(
                            pods.objects()[0].metadata.name,
                            "--",
                            "bash -c '\
                                cd \${APP_SOURCE_DIR:-\"\${APP_ROOT}/src\"}/backend; \
                                ./load_fixtures.sh all \
                            '"
                        )
                        echo "Load Fixtures results: "+ ocoutput.actions[0].out

                        openshift.exec(
                            pods.objects()[0].metadata.name,
                            "--",
                            "bash -c '\
                                cd \${APP_SOURCE_DIR:-\"\${APP_ROOT}/src\"}/backend; \
                                python manage.py createinitialrevisions \
                            '"
                        )
}

def zapTests (String stageName, String envUrl, String envSuffix) {
    _openshift(env.STAGE_NAME, toolsProject) {
        def podName = envSuffix == "dev" ? "zap-${envSuffix}-${prNumber}" : "zap-${envSuffix}"
        podTemplate(
            label: "${podName}",
            name: "${podName}",
            serviceAccount: "jenkins",
            cloud: "openshift",
            containers: [
                containerTemplate(
                    name: 'jnlp',
                    image: 'docker-registry.default.svc:5000/openshift/jenkins-slave-zap',
                    resourceRequestCpu: '1',
                    resourceLimitCpu: '1',
                    resourceRequestMemory: '2Gi',
                    resourceLimitMemory: '2Gi',
                    activeDeadlineSeconds: '600',
                    workingDir: '/home/jenkins',
                    command: '',
                    args: '${computer.jnlpmac} ${computer.name}',
                    envVars: [
                        envVar(
                            key:'BASE_URL',
                            value: "https://${envUrl}/gwells"
                        )
                    ]
                )
            ]
        ) {
            node("${podName}") {
                checkout scm
                sh (
                    script: "/zap/zap-baseline.py -r index.html -t $BASE_URL",
                    returnStatus: true
                )

                publishHTML(
                    target: [
                        allowMissing: false,
                        alwaysLinkToLastBuild: false,
                        keepAll: true,
                        reportDir: '/zap/wrk',
                        reportFiles: 'index.html',
                        reportName: 'ZAP Baseline Scan',
                        reportTitles: 'ZAP Baseline Scan'
                    ]
                )
            }
        }
    }
    return true
}


// Database backup
def dbBackup (String envProject, String envSuffix) {


    def dcName = envSuffix == "dev" ? "${appName}-pg12-${envSuffix}-${prNumber}" : "${appName}-pg12-${envSuffix}"
    def dumpDir = "/pgdata/deployment-backups"
    def dumpName = "${envSuffix}-\$( date +%Y-%m-%d-%H%M ).dump"
    def dumpOpts = "--no-privileges --no-tablespaces --schema=public --exclude-table=spatial_ref_sys"
    def dumpTemp = "/tmp/unverified.dump"
    int maxBackups = 10

    // Dump to temporary file
    sh "oc rsh -n ${envProject} dc/${dcName} bash -c ' \
        pg_dump -U \${PG_USER} -d \${PG_DATABASE} -Fc -f ${dumpTemp} ${dumpOpts} \
    '"

    // Verify dump size is at least 1M
    int sizeAtLeast1M = sh (
        script: "oc rsh -n ${envProject} dc/${dcName} bash -c ' \
            du --threshold=1M ${dumpTemp} | wc -l \
        '",
        returnStdout: true
    )
    assert sizeAtLeast1M == 1

    // Store verified dump
    sh "oc rsh -n ${envProject} dc/${dcName} bash -c ' \
        mkdir -p ${dumpDir}; \
        mv ${dumpTemp} ${dumpDir}/${dumpName}; \
        ls -lh ${dumpDir} \
    '"

    // Database purge
    sh "oc rsh -n ${envProject} dc/${dcName} bash -c \" \
            find ${dumpDir} -name *.dump -printf '%Ts\t%p\n' \
                | sort -nr | cut -f2 | tail -n +${maxBackups} | xargs rm 2>/dev/null \
                || echo 'No extra backups to remove' \
    \""
}

pipeline {
    environment {
        // Project-wide settings - app name, repo
        appName = "gwells"
        repository = 'https://www.github.com/bcgov/gwells.git'
        platformEnv = "${OCP_PLATFORM ?: '3'}"

        platformDomain = "${OCP_PLATFORM == '4' ? 'apps.silver.devops.gov.bc.ca' : 'pathfinder.gov.bc.ca'}"

        // prNumber is the pull request number e.g. 'pr-4'
        prNumber = "${env.JOB_BASE_NAME}".toLowerCase()

        // toolsProject is where images are built
        toolsProject = "${APP_TOOLS_NAMESPACE ?: "moe-gwells-tools"}"

        // devProject is the project where individual development environments are spun up
        devProject = "${APP_DEV_NAMESPACE ?: "moe-gwells-dev"}"
        devSuffix = "dev"
        devAppName = "${appName}-${devSuffix}-${prNumber}"
        devHost = "${devAppName}.${platformDomain}"

        // stagingProject contains the test deployment. The test image is a candidate for promotion to prod.
        stagingProject = "${APP_STAGING_NAMESPACE ?: "moe-gwells-test"}"
        stagingSuffix = "staging"
        stagingHost = "gwells-staging.${platformDomain}"

        // prodProject is the prod deployment.
        // TODO: New production images can be deployed by tagging an existing "test" image as "prod".
        prodProject = "${APP_PROD_NAMESPACE ?: "moe-gwells-prod"}"
        prodSuffix = "production"
        prodSubdomain =  "${OCP_PLATFORM == '4' ? 'gwells' : 'gwells-prod'}"
        prodHost = "${prodSubdomain}.${platformDomain}"

        // name of the provisioned PVC claim for NFS backup storage
        // this will not be created during the pipeline; it must be created
        // before running the production pipeline.
        nfsProdBackupPVC = "gwells-backups"
        nfsStagingBackupPVC = "gwells-backups"

        // name of the PVC where documents are stored (e.g. Minio PVC)
        // this should be the same across all environments.
        minioDataPVC = "minio-data-vol"


        templateDir = "${OCP_PLATFORM == '4' ? 'openshift/ocp4' : 'openshift' }"

    }
    agent any
    stages {
        // the Start Pipeline stage will process and apply OpenShift build templates which will create
        // buildconfigs and an imagestream for built images.
        // each pull request gets its own buildconfig but all new builds are pushed to a single imagestream,
        // to be tagged with the pull request number.
        // e.g.:  gwells-app:pr-999
        stage('ALL - Prepare Templates') {
            steps {
                script {
                    echo "Starting deployment to OCP platform:   ${platformEnv}"
                    echo "Cancelling previous builds..."
                    timeout(10) {
                        abortAllPreviousBuildInProgress(currentBuild)
                    }
                    echo "Previous builds cancelled"

                    _openshift(env.STAGE_NAME, toolsProject) {
                        //  - variable substitution
                        def buildtemplate = openshift.process("-f",
                            "${templateDir}/backend.bc.json",
                            "ENV_NAME=${devSuffix}",
                            "NAME_SUFFIX=-${devSuffix}-${prNumber}",
                            "APP_IMAGE_TAG=${prNumber}",
                            "SOURCE_REPOSITORY_URL=${repository}",
                            "SOURCE_REPOSITORY_REF=pull/${CHANGE_ID}/head"
                        )

                        // Apply oc list objects
                        //  - add docker image reference as tag in gwells-application
                        //  - create build config
                        echo "Preparing backend imagestream and buildconfig"
                        openshift.apply(buildtemplate)
                    }
                }
            }
        }

        // the Build stage builds files; an image will be outputted to the app's imagestream,
        // using the source-to-image (s2i) strategy. See /app/.s2i/assemble for image build script
        stage('ALL - Build') {
            steps {
                script {
                    _openshift(env.STAGE_NAME, toolsProject) {
                        echo "Running unit tests and building images..."
                        echo "This may take several minutes. Logs are not forwarded to Jenkins by default (at this time)."
                        echo "Additional logs can be found by monitoring builds in ${toolsProject}"

                        // Select appropriate buildconfig
                        def appBuild = openshift.selector("bc", "${devAppName}")
                        echo "Building"
                        appBuild.startBuild("--wait").logs("-f")
                    }
                }
            }
        }

        // the Deploy to Dev stage creates a new dev environment for the pull request (if necessary), tagging
        // the newly built application image into that environment.  This stage monitors the newest deployment
        // for pods/containers to report back as ready.
        stage('DEV - Deploy') {
            when {
                expression { env.CHANGE_TARGET != 'master' }
            }
            steps {
                script {
                    _openshift(env.STAGE_NAME, devProject) {
                        deployToDev()
                    }
                }
            }
        }

        // the Django Unit Tests stage runs backend unit tests using a test DB that is
        // created and destroyed afterwards.
        stage('DEV - Django Unit Tests') {
            when {
                expression { env.CHANGE_TARGET != 'master' }
            }
            steps {
                script {
                    def result = unitTestDjango (env.STAGE_NAME, devProject, devSuffix)
                }
            }
        }

        stage('DEV - Load Fixtures') {
            when {
                expression { env.CHANGE_TARGET != 'master' }
            }
            steps {
                script {
                    _openshift(env.STAGE_NAME, devProject) {
                        loadFixtures(devAppName)
                    }
                }
            }
        }

        stage('DEV - API Tests') {
            when {
                expression { env.CHANGE_TARGET != 'master' }
            }
            steps {
                script {
                    def result = apiTest ('DEV - API Tests', devHost, devSuffix)
                }
            }
        }

        stage('STAGING - Backup') {
            when {
                expression { env.CHANGE_TARGET == 'master' }
            }
            steps {
                script {
                    echo "backing up staging environment before deploying"
                    dbBackup (stagingProject, stagingSuffix)
                }
            }
        }

        // the Promote to Test stage allows approving the tagging of the newly built image into the test environment,
        // which will trigger an automatic deployment of that image.
        // this stage should only occur when the pull request is being made against the master branch.
        stage('STAGING - Deploy') {
            when {
                expression { env.CHANGE_TARGET == 'master' }
            }
            steps {
                script {
                    _openshift(env.STAGE_NAME, stagingProject) {
                        echo "Preparing..."

                        // Process db and app template into list objects
                        // TODO: Match docker-compose image from moe-gwells-tools
                        echo "Updating staging deployment..."
                        def deployDBTemplate = openshift.process("-f",
                            "${templateDir}/postgresql.dc.yml",
                            "NAME_SUFFIX=-${stagingSuffix}",
                            "DATABASE_SERVICE_NAME=gwells-pg12-${stagingSuffix}",
                            "IMAGE_STREAM_NAMESPACE=${stagingProject}",
                            "IMAGE_STREAM_NAME=crunchy-postgres-gis",
                            "POSTGRESQL_DATABASE=gwells",
                            "VOLUME_CAPACITY=20Gi",
                            "STORAGE_CLASS=netapp-file-standard",
                            "REQUEST_CPU=400m",
                            "REQUEST_MEMORY=2Gi",
                            "LIMIT_CPU=400m",
                            "LIMIT_MEMORY=2Gi"
                        )

                        def deployTemplate = openshift.process("-f",
                            "${templateDir}/backend.dc.json",
                            "NAME_SUFFIX=-${stagingSuffix}",
                            "ENV_NAME=${stagingSuffix}",
                            "HOST=${stagingHost}",
                            "CPU_REQUEST=500m",
                            "CPU_LIMIT=2",
                        )


                        echo "Processing deployment config for tile server"
                        def pgtileservTemplate = openshift.process("-f",
                            "${templateDir}/pg_tileserv/pg_tileserv.dc.yaml",
                            "NAME_SUFFIX=-${stagingSuffix}",
                            "DATABASE_SERVICE_NAME=gwells-pg12-${stagingSuffix}",
                            "IMAGE_TAG=20201112",
                            "HOST=${stagingHost}",
                        )

                        echo "Processing Minio deployment config"
                        def minioTemplate = openshift.process("-f",
                            "${templateDir}/minio/minio.dc.yaml",
                            "NAME_SUFFIX=-${stagingSuffix}",
                            "DEST_PVC_SIZE=10Gi",
                            "HOSTNAME=gwells-docs-${stagingSuffix}.apps.silver.devops.gov.bc.ca"
                        )


                        echo "Processing backup volume config"
                        def backupVolConfig = openshift.process("-f",
                            "${templateDir}/backup.pvc.yaml",
                            "VOLUME_CAPACITY=10Gi",
                            "STORAGE_CLASS=netapp-file-backup"
                        )

                        // some objects need to be copied from a base secret or configmap
                        // these objects have an annotation "as-copy-of" in their object spec (e.g. an object in backend.dc.json)
                        echo "Creating configmaps and secrets objects"
                        List newObjectCopies = []

                        // todo: refactor to explicitly copy the objects we need
                        for (o in (deployTemplate + deployDBTemplate)) {

                            // only perform this operation on objects with 'as-copy-of'
                            def sourceName = o.metadata && o.metadata.annotations && o.metadata.annotations['as-copy-of']
                            if (sourceName && sourceName.length() > 0) {

                                def selector = openshift.selector("${o.kind}/${sourceName}")
                                if (selector.count() == 1) {
                                    // create a copy of the object and add it to the new list of objects to be applied
                                    Map copiedModel = selector.object()
                                    copiedModel.metadata.remove('annotations')
                                    copiedModel.metadata.remove('creationTimestamp')
                                    copiedModel.metadata.remove('resourceVersion')
                                    copiedModel.metadata.remove('selfLink')
                                    copiedModel.metadata.remove('uid')
                                    copiedModel.metadata.name = o.metadata.name
                                    echo "Copying ${o.kind} ${o.metadata.name}"
                                    newObjectCopies.add(copiedModel)
                                }
                            }
                        }

                        openshift.apply(deployDBTemplate).label(
                            [
                                'app':"gwells-${stagingSuffix}",
                                'app-name':"${appName}",
                                'env-name':"${stagingSuffix}"
                            ],
                            "--overwrite"
                        )

                        // apply the templates, which will create new objects or modify existing ones as necessary.
                        // the copies of base objects (secrets, configmaps) are also applied.
                        echo "Applying deployment config for pull request ${prNumber} on ${stagingProject}"

                        openshift.apply(pgtileservTemplate).label(
                            [
                                'app':"gwells-${stagingSuffix}",
                                'app-name':"${appName}",
                                'env-name':"${stagingSuffix}"
                            ],
                            "--overwrite"
                        )

                        openshift.apply(minioTemplate).label(
                            ['app':"gwells-${stagingSuffix}", 'app-name':"${appName}", 'env-name':"${stagingSuffix}"],
                            "--overwrite"
                        )

                        openshift.apply(deployTemplate).label(
                            [
                                'app':"gwells-${stagingSuffix}",
                                'app-name':"${appName}",
                                'env-name':"${stagingSuffix}"
                            ],
                            "--overwrite"
                        )

                        openshift.apply(backupVolConfig).label(
                            [
                                'app':"gwells-${stagingSuffix}",
                                'app-name':"${appName}",
                                'env-name':"${stagingSuffix}"
                            ],
                            "--overwrite"
                        )

                        openshift.apply(newObjectCopies).label(
                            [
                                'app':"gwells-${stagingSuffix}",
                                'app-name':"${appName}",
                                'env-name':"${stagingSuffix}"
                            ],
                            "--overwrite"
                        )

                        echo "Successfully applied TEST deployment config"

                        // promote the newly built image to DEV
                        echo "Tagging new image to TEST imagestream."

                        // Application/database images are tagged in the tools imagestream as the new test/prod image
                        openshift.tag(
                            "${toolsProject}/gwells-application:${prNumber}",
                            "${toolsProject}/gwells-application:${stagingSuffix}"
                        )

                        // Images are then tagged into the target environment namespace (test or prod)
                        openshift.tag(
                            "${toolsProject}/gwells-application:${stagingSuffix}",
                            "${stagingProject}/gwells-${stagingSuffix}:${stagingSuffix}"
                        )  // todo: clean up labels/tags

                        createDeploymentStatus(stagingSuffix, 'PENDING', stagingHost)

                        // Create cronjob for well export
                        def exportWellCronTemplate = openshift.process("-f",
                            "${templateDir}/jobs/export-databc/export.cj.json",
                            "ENV_NAME=${stagingSuffix}",
                            "PROJECT=${stagingProject}",
                            "TAG=${stagingSuffix}",
                            "NAME=export",
                            "COMMAND=export",
                            "SCHEDULE=30 3 * * *"
                        )
                        openshift.apply(exportWellCronTemplate).label(
                            [
                                'app':"gwells-${stagingSuffix}",
                                'app-name':"${appName}",
                                'env-name':"${stagingSuffix}"
                            ],
                            "--overwrite"
                        )

                        // Create cronjob for licence import
                        def importLicencesCronjob = openshift.process("-f",
                            "${templateDir}/jobs/import-licences/import-licences.cj.json",
                            "ENV_NAME=${stagingSuffix}",
                            "PROJECT=${stagingProject}",
                            "TAG=${stagingSuffix}",
                            "NAME=licences",
                            "COMMAND=import_licences",
                            "SCHEDULE=40 3 * * *"
                        )
                        openshift.apply(importLicencesCronjob).label(
                            [
                                'app':"gwells-${stagingSuffix}",
                                'app-name':"${appName}",
                                'env-name':"${stagingSuffix}"
                            ],
                            "--overwrite"
                        )

                        // Create cronjob for aquifer demand calc update
                        def importUpdateAquiferCronjob = openshift.process("-f",
                            "${templateDir}/jobs/update-aquifer/update-aquifer.cj.json",
                            "ENV_NAME=${stagingSuffix}",
                            "PROJECT=${stagingProject}",
                            "TAG=${stagingSuffix}",
                            "NAME=demand",
                            "COMMAND=update_demand",
                            "SCHEDULE=50 3 * * *"
                        )
                        openshift.apply(importUpdateAquiferCronjob).label(
                            [
                                'app':"gwells-${stagingSuffix}",
                                'app-name':"${appName}",
                                'env-name':"${stagingSuffix}"
                            ],
                            "--overwrite"
                        )


                        // Create cronjob for databc export
                        def exportDataBCTemplate = openshift.process("-f",
                            "${templateDir}/jobs/export-databc/export.cj.json",
                            "ENV_NAME=${stagingSuffix}",
                            "PROJECT=${stagingProject}",
                            "TAG=${stagingSuffix}",
                            "NAME=export-databc",
                            "COMMAND=export_databc",
                            "SCHEDULE=0 4 * * *"
                        )
                        openshift.apply(exportDataBCTemplate).label(
                            [
                                'app':"gwells-${stagingSuffix}",
                                'app-name':"${appName}",
                                'env-name':"${stagingSuffix}"
                            ],
                            "--overwrite"
                        )

                        // automated minio backup
                        def docBackupCronjob = openshift.process("-f",
                            "${templateDir}/jobs/minio-backup/minio-backup.cj.yaml",
                            "NAME_SUFFIX=${stagingSuffix}",
                            "NAMESPACE=${stagingProject}",
                            "VERSION=v1.0.0",
                            "SCHEDULE=15 3 * * *",
                            "DEST_PVC=gwells-backups",
                            "PVC_SIZE=10Gi",
                            "SOURCE_PVC=gwells-minio-${stagingSuffix}"
                        )

                        openshift.apply(docBackupCronjob).label(
                            [
                                'app':"gwells-${stagingSuffix}",
                                'app-name':"${appName}",
                                'env-name':"${stagingSuffix}"
                            ],
                            "--overwrite"
                        )

                        // automated database backup
                        def dbNFSBackup = openshift.process("-f",
                            "${templateDir}/jobs/postgres-backup-nfs/postgres-backup.cj.yaml",
                            "NAMESPACE=${stagingProject}",
                            "TAG_NAME=v12.0.0",
                            "TARGET=gwells-pg12-staging",
                            "PVC_NAME=gwells-backups",
                            "SCHEDULE=30 2 * * *",
                            "JOB_NAME=postgres-nfs-backup",
                            "DAILY_BACKUPS=2",
                            "WEEKLY_BACKUPS=1",
                            "MONTHLY_BACKUPS=1"
                        )
                        openshift.apply(dbNFSBackup).label(
                            [
                                'app':"gwells-${stagingSuffix}",
                                'app-name':"${appName}",
                                'env-name':"${stagingSuffix}"
                            ],
                            "--overwrite"
                        )

                        // monitor the deployment status and wait until deployment is successful
                        echo "Waiting for deployment to STAGING..."
                        def newVersion = openshift.selector("dc", "gwells-${stagingSuffix}").object().status.latestVersion
                        def pods = openshift.selector('pod', [deployment: "gwells-${stagingSuffix}-${newVersion}"])

                        // wait until at least one pod reports as ready
                        timeout(15) {
                            pods.untilEach(2) {
                                return it.object().status.containerStatuses.every {
                                    it.ready
                                }
                            }
                        }

                        def pgtileservVersion = openshift.selector("dc", "pgtileserv-${stagingSuffix}").object().status.latestVersion
                        def pgtileservPods = openshift.selector('pod', [deployment: "pgtileserv-${stagingSuffix}-${newVersion}"])

                        // wait until each container in this deployment's pod reports as ready
                        timeout(15) {
                            pods.untilEach(2) {
                                return it.object().status.containerStatuses.every {
                                    it.ready
                                }
                            }
                        }

                        createDeploymentStatus(stagingSuffix, 'SUCCESS', stagingHost)
                    }
                }
            }
        }


        // the Django Unit Tests stage runs backend unit tests using a test DB that is
        // created and destroyed afterwards.
        stage('Staging - Django Unit Tests') {
            when {
                expression { env.CHANGE_TARGET == 'master' }
            }
            steps {
                script {
                    def result = unitTestDjango (env.STAGE_NAME, stagingProject, stagingSuffix)
                }
            }
        }


        stage('STAGING - API Tests') {
            when {
                expression { env.CHANGE_TARGET == 'master' }
            }
            steps {
                script {
                    def result = apiTest ('STAGING - API Tests', stagingHost, stagingSuffix)
                }
            }
        }

        stage('PROD - Backup') {
            when {
                expression { env.CHANGE_TARGET == 'master' }
            }
            steps {
                script {
                    dbBackup (prodProject, prodSuffix)
                }
            }
        }

        stage('PROD - Deploy') {
            when {
                expression { env.CHANGE_TARGET == 'master' }
            }
            steps {
                script {
                    input "Deploy to production?"
                    echo "Updating production deployment..."

                    _openshift(env.STAGE_NAME, prodProject) {

                        // Pre-deployment database backup
                        def dbBackupResult = dbBackup (prodProject, prodSuffix)

                        def deployDBTemplate = openshift.process("-f",
                            "${templateDir}/postgresql.dc.yml",
                            "NAME_SUFFIX=-${prodSuffix}",
                            "DATABASE_SERVICE_NAME=gwells-pg12-${prodSuffix}",
                            "IMAGE_STREAM_NAMESPACE=${prodProject}",
                            "IMAGE_STREAM_NAME=crunchy-postgres-gis",
                            "POSTGRESQL_DATABASE=gwells",
                            "STORAGE_CLASS=netapp-file-standard",
                            "VOLUME_CAPACITY=30Gi",
                            "REQUEST_CPU=800m",
                            "REQUEST_MEMORY=4Gi",
                            "LIMIT_CPU=2",
                            "LIMIT_MEMORY=4Gi"
                        )

                        def deployTemplate = openshift.process("-f",
                            "${templateDir}/backend.dc.json",
                            "NAME_SUFFIX=-${prodSuffix}",
                            "ENV_NAME=${prodSuffix}",
                            "HOST=${prodHost}",
                            "CPU_REQUEST=1",
                            "CPU_LIMIT=2",
                            "MEMORY_REQUEST=1Gi",
                            "MEMORY_LIMIT=2Gi"
                        )

                        echo "Processing deployment config for tile server"
                        def pgtileservTemplate = openshift.process("-f",
                            "${templateDir}/pg_tileserv/pg_tileserv.dc.yaml",
                            "NAME_SUFFIX=-${prodSuffix}",
                            "DATABASE_SERVICE_NAME=gwells-pg12-${prodSuffix}",
                            "IMAGE_TAG=20201112",
                            "HOST=${prodHost}",
                        )

                        echo "Processing Minio deployment config"
                        def minioTemplate = openshift.process("-f",
                            "${templateDir}/minio/minio.dc.yaml",
                            "NAME_SUFFIX=-${prodSuffix}",
                            "DEST_PVC_SIZE=15Gi",
                            "HOSTNAME=gwells-docs-${prodSuffix}.apps.silver.devops.gov.bc.ca"
                        )

                        echo "Processing backup volume config"
                        def backupVolConfig = openshift.process("-f",
                            "${templateDir}/backup.pvc.yaml",
                            "VOLUME_CAPACITY=30Gi",
                            "STORAGE_CLASS=netapp-file-backup"
                        )
                        // some objects need to be copied from a base secret or configmap
                        // these objects have an annotation "as-copy-of" in their object spec (e.g. an object in backend.dc.json)
                        echo "Creating configmaps and secrets objects"
                        List newObjectCopies = []

                        for (o in (deployTemplate + deployDBTemplate)) {

                            // only perform this operation on objects with 'as-copy-of'
                            def sourceName = o.metadata && o.metadata.annotations && o.metadata.annotations['as-copy-of']
                            if (sourceName && sourceName.length() > 0) {
                                def selector = openshift.selector("${o.kind}/${sourceName}")
                                if (selector.count() == 1) {

                                    // create a copy of the object and add it to the new list of objects to be applied
                                    Map copiedModel = selector.object()
                                    copiedModel.metadata.name = o.metadata.name
                                    copiedModel.metadata.remove('annotations')
                                    copiedModel.metadata.remove('creationTimestamp')
                                    copiedModel.metadata.remove('resourceVersion')
                                    copiedModel.metadata.remove('selfLink')
                                    copiedModel.metadata.remove('uid')
                                    echo "Copying ${o.kind} ${o.metadata.name}"
                                    newObjectCopies.add(copiedModel)
                                }
                            }
                        }

                        // apply the templates, which will create new objects or modify existing ones as necessary.
                        // the copies of base objects (secrets, configmaps) are also applied.
                        echo "Applying deployment config for pull request ${prNumber} on ${prodProject}"

                        openshift.apply(deployDBTemplate).label(
                            [
                                'app':"gwells-${prodSuffix}",
                                'app-name':"${appName}",
                                'env-name':"${prodSuffix}"
                            ],
                            "--overwrite"
                        )

                        openshift.apply(pgtileservTemplate).label(
                            [
                                'app':"gwells-${prodSuffix}",
                                'app-name':"${appName}",
                                'env-name':"${prodSuffix}"
                            ],
                            "--overwrite"
                        )

                        openshift.apply(minioTemplate).label(
                            ['app':"gwells-${prodSuffix}", 'app-name':"${appName}", 'env-name':"${prodSuffix}"],
                             "--overwrite"
                            )

                        openshift.apply(deployTemplate).label(
                            [
                                'app':"gwells-${prodSuffix}",
                                'app-name':"${appName}",
                                'env-name':"${prodSuffix}"
                            ],
                            "--overwrite"
                        )

                        openshift.apply(newObjectCopies).label(
                            [
                                'app':"gwells-${prodSuffix}",
                                'app-name':"${appName}",
                                'env-name':"${prodSuffix}"
                            ],
                            "--overwrite"
                        )


                        openshift.apply(backupVolConfig).label(
                            [
                                'app':"gwells-${prodSuffix}",
                                'app-name':"${appName}",
                                'env-name':"${prodSuffix}"
                            ],
                            "--overwrite"
                        )

                        echo "Successfully applied production deployment config"
                        // promote the newly built image to DEV
                        echo "Tagging new image to production imagestream."
                        // Application/database images are tagged in the tools imagestream as the new prod image
                        openshift.tag(
                            "${toolsProject}/gwells-application:${prNumber}",
                            "${toolsProject}/gwells-application:${prodSuffix}"
                        )

                        // Images are then tagged into the target environment namespace (prod)
                        openshift.tag(
                            "${toolsProject}/gwells-application:${prodSuffix}",
                            "${prodProject}/gwells-${prodSuffix}:${prodSuffix}"
                        )

                        createDeploymentStatus(prodSuffix, 'PENDING', prodHost)

<<<<<<< HEAD

/* DISABLED FOR OCP4 TEST ENVIRONMENT */

=======
>>>>>>> 3f30bed3
                        // Create cronjob for well export
                        def exportWellCronTemplate = openshift.process("-f",
                            "${templateDir}/jobs/export-databc/export.cj.json",
                            "ENV_NAME=${prodSuffix}",
                            "PROJECT=${prodProject}",
                            "TAG=${prodSuffix}",
                            "NAME=export",
                            "COMMAND=export",
                            "SCHEDULE=30 3 * * *"
                        )
                        openshift.apply(exportWellCronTemplate).label(
                            [
                                'app':"gwells-${prodSuffix}",
                                'app-name':"${appName}",
                                'env-name':"${prodSuffix}"
                            ],
                            "--overwrite"
                        )

<<<<<<< HEAD
                        Create cronjob for databc export
=======
                        // Create cronjob for databc export
>>>>>>> 3f30bed3
                        def exportDataBCCronTemplate = openshift.process("-f",
                            "${templateDir}/jobs/export-databc/export.cj.json",
                            "ENV_NAME=${prodSuffix}",
                            "PROJECT=${prodProject}",
                            "TAG=${prodSuffix}",
                            "NAME=export-databc",
                            "COMMAND=export_databc",
                            "SCHEDULE=0 5 * * *"
                        )
                        openshift.apply(exportDataBCCronTemplate).label(
                            [
                                'app':"gwells-${prodSuffix}",
                                'app-name':"${appName}",
                                'env-name':"${prodSuffix}"
                            ],
                            "--overwrite"
                        )

                        def docBackupCronJob = openshift.process("-f",
                            "${templateDir}/jobs/minio-backup/minio-backup.cj.yaml",
                            "NAME_SUFFIX=${prodSuffix}",
                            "NAMESPACE=${prodProject}",
                            "VERSION=v1.0.0",
                            "SCHEDULE=15 4 * * *",
                            "DEST_PVC=${nfsProdBackupPVC}",
                            "SOURCE_PVC=gwells-minio-${prodSuffix}",
                            "PVC_SIZE=20Gi"
                        )

                        openshift.apply(docBackupCronJob).label(
                            [
                                'app':"gwells-${prodSuffix}",
                                'app-name':"${appName}",
                                'env-name':"${prodSuffix}"
                            ],
                            "--overwrite"
                        )

<<<<<<< HEAD
                        openshift.apply(docBackupCronJob).label(
                            [
                                'app':"gwells-${prodSuffix}",
                                'app-name':"${appName}",
                                'env-name':"${prodSuffix}"
                            ],
                            "--overwrite"
                        )
=======
>>>>>>> 3f30bed3

                        def dbNFSBackup = openshift.process("-f",
                            "${templateDir}/jobs/postgres-backup-nfs/postgres-backup.cj.yaml",
                            "NAMESPACE=${prodProject}",
                            "TAG_NAME=v12.0.0",
                            "TARGET=gwells-pg12-production",
                            "PVC_NAME=gwells-backups",
                            "MONTHLY_BACKUPS=12",
                            "SCHEDULE=30 1 * * *",
                            "JOB_NAME=postgres-nfs-backup"
                        )
                        openshift.apply(dbNFSBackup).label(
                            [
                                'app':"gwells-${prodSuffix}",
                                'app-name':"${appName}",
                                'env-name':"${prodSuffix}"
                            ],
                            "--overwrite"
                        )

                        // Create cronjob for licence import
                        def importLicencesCronjob = openshift.process("-f",
                            "${templateDir}/jobs/import-licences/import-licences.cj.json",
                            "ENV_NAME=${prodSuffix}",
                            "PROJECT=${prodProject}",
                            "TAG=${prodSuffix}",
                            "NAME=licences",
                            "COMMAND=import_licences",
                            "SCHEDULE=45 11 * * *"
                        )
                        openshift.apply(importLicencesCronjob).label(
                            [
                                'app':"gwells-${prodSuffix}",
                                'app-name':"${appName}",
                                'env-name':"${prodSuffix}"
                            ],
                            "--overwrite"
                        )

                        // monitor the deployment status and wait until deployment is successful
                        echo "Waiting for deployment to production..."
                        def newVersion = openshift.selector("dc", "gwells-${prodSuffix}").object().status.latestVersion
                        def pods = openshift.selector('pod', [deployment: "gwells-${prodSuffix}-${newVersion}"])

                        // wait until pods reports as ready
                        timeout(15) {
                            pods.untilEach(2) {
                                return it.object().status.containerStatuses.every {
                                    it.ready
                                }
                            }
                        }

                        def pgtileservVersion = openshift.selector("dc", "pgtileserv-${prodSuffix}").object().status.latestVersion
                        def pgtileservPods = openshift.selector('pod', [deployment: "pgtileserv-${prodSuffix}-${newVersion}"])

                        // wait until each container in this deployment's pod reports as ready
                        timeout(15) {
                            pods.untilEach(2) {
                                return it.object().status.containerStatuses.every {
                                    it.ready
                                }
                            }
                        }

                        createDeploymentStatus(prodSuffix, 'SUCCESS', prodHost)
                    }
                }
            }
        }
    }
}<|MERGE_RESOLUTION|>--- conflicted
+++ resolved
@@ -1240,12 +1240,6 @@
 
                         createDeploymentStatus(prodSuffix, 'PENDING', prodHost)
 
-<<<<<<< HEAD
-
-/* DISABLED FOR OCP4 TEST ENVIRONMENT */
-
-=======
->>>>>>> 3f30bed3
                         // Create cronjob for well export
                         def exportWellCronTemplate = openshift.process("-f",
                             "${templateDir}/jobs/export-databc/export.cj.json",
@@ -1265,11 +1259,7 @@
                             "--overwrite"
                         )
 
-<<<<<<< HEAD
-                        Create cronjob for databc export
-=======
                         // Create cronjob for databc export
->>>>>>> 3f30bed3
                         def exportDataBCCronTemplate = openshift.process("-f",
                             "${templateDir}/jobs/export-databc/export.cj.json",
                             "ENV_NAME=${prodSuffix}",
@@ -1308,18 +1298,6 @@
                             "--overwrite"
                         )
 
-<<<<<<< HEAD
-                        openshift.apply(docBackupCronJob).label(
-                            [
-                                'app':"gwells-${prodSuffix}",
-                                'app-name':"${appName}",
-                                'env-name':"${prodSuffix}"
-                            ],
-                            "--overwrite"
-                        )
-=======
->>>>>>> 3f30bed3
-
                         def dbNFSBackup = openshift.process("-f",
                             "${templateDir}/jobs/postgres-backup-nfs/postgres-backup.cj.yaml",
                             "NAMESPACE=${prodProject}",
